{
    "name": "swoft/component",
    "type": "library",
    "keywords": [
        "php",
        "swoole",
        "swoft"
    ],
    "description": "microservice framework base on swoole",
    "license": "Apache-2.0",
    "require": {
        "php": ">=7.0",
        "phpseclib/phpseclib": "2.0.0",
        "doctrine/annotations": "^1.4",
        "php-di/phpdoc-reader": "^2.0",
        "monolog/monolog": "^1.23",
        "vlucas/phpdotenv": "^2.4",
        "psr/container": "^1.0",
        "psr/http-message": "^1.0",
        "psr/http-server-middleware": "^1.0",
        "zendframework/zend-mime": "^2.7",
        "psr/simple-cache": "^1.0.0",
        "seld/phar-utils": "^1.0",
        "text/template": "~2.3",
<<<<<<< HEAD
        "nesbot/carbon": "^1.26",
        "nikic/php-parser": "^4.0"
=======
        "nesbot/carbon": "^1.22"
>>>>>>> 94d01ddd
    },
    "require-dev": {
        "swoft/swoole-ide-helper": "dev-master",
        "phpunit/phpunit": "^5.7",
        "friendsofphp/php-cs-fixer": "^2.10",
        "psy/psysh": "@stable"
    },
    "replace": {
        "swoft/aop": "self.version",
        "swoft/bean": "self.version",
        "swoft/cache": "self.version",
        "swoft/console": "self.version",
        "swoft/data-parser": "self.version",
        "swoft/db": "self.version",
        "swoft/defer": "self.version",
        "swoft/devtool": "self.version",
        "swoft/error-handler": "self.version",
        "swoft/framework": "self.version",
        "swoft/http-client": "self.version",
        "swoft/http-message": "self.version",
        "swoft/http-server": "self.version",
        "swoft/i18n": "self.version",
        "swoft/memory": "self.version",
        "swoft/redis": "self.version",
        "swoft/rpc": "self.version",
        "swoft/rpc-client": "self.version",
        "swoft/rpc-server": "self.version",
        "swoft/session": "self.version",
        "swoft/task": "self.version",
        "swoft/view": "self.version",
        "swoft/process": "self.version",
        "swoft/service-governance": "self.version",
        "swoft/websocket-server": "self.version"
    },
    "autoload": {
        "psr-4": {
            "Swoft\\": "src/framework/src/",
            "Swoft\\Aop\\": "src/aop/src/",
            "Swoft\\Bean\\": "src/bean/src/",
            "Swoft\\Cache\\": "src/cache/src/",
            "Swoft\\Console\\": "src/console/src/",
            "Swoft\\DataParser\\": "src/data-parser/src/",
            "Swoft\\Db\\": "src/db/src/",
            "Swoft\\Defer\\": "src/defer/src/",
            "Swoft\\Devtool\\": "src/devtool/src/",
            "Swoft\\ErrorHandler\\": "src/error-handler/src/",
            "Swoft\\HttpClient\\": "src/http-client/src/",
            "Swoft\\Http\\Message\\": "src/http-message/src/",
            "Swoft\\Http\\Server\\": "src/http-server/src/",
            "Swoft\\I18n\\": "src/i18n/src/",
            "Swoft\\Memory\\": "src/memory/src/",
            "Swoft\\Redis\\": "src/redis/src/",
            "Swoft\\Rpc\\": "src/rpc/src/",
            "Swoft\\Rpc\\Client\\": "src/rpc-client/src/",
            "Swoft\\Rpc\\Server\\": "src/rpc-server/src/",
            "Swoft\\Session\\": "src/session/src/",
            "Swoft\\Task\\": "src/task/src/",
            "Swoft\\View\\": "src/view/src/",
            "Swoft\\Process\\": "src/process/src/",
            "Swoft\\Sg\\": "src/service-governance/src/",
            "Swoft\\WebSocket\\Server\\": "src/websocket-server/src/"
        },
        "files": [
            "src/cache/src/Helper/Functions.php",
            "src/console/src/Helper/Functions.php",
            "src/db/src/Helper/Functions.php",
            "src/devtool/src/Helper/Functions.php",
            "src/framework/src/Helper/Functions.php",
            "src/http-message/src/Helper/Functions.php",
            "src/i18n/src/Helper/Functions.php",
            "src/redis/src/Helper/Functions.php",
            "src/rpc/src/Helper/Functions.php",
            "src/session/src/Helper/Functions.php",
            "src/task/src/Helper/Functions.php",
            "src/view/src/Helper/Functions.php",
            "src/websocket-server/src/Helper/Functions.php",
            "src/process/src/Helper/Functions.php",
            "src/service-governance/src/Helper/Functions.php"
        ]
    },
    "autoload-dev": {
        "psr-4": {
            "SwoftTest\\Aop\\": "src/aop/test/Cases",
            "SwoftTest\\Bean\\": "src/bean/test/Cases",
            "SwoftTest\\Cache\\": "src/cache/test/Cases",
            "SwoftTest\\Console\\": "src/console/test/Cases",
            "SwoftTest\\DataParser\\": "src/data-parser/test",
            "SwoftTest\\Db\\": "src/db/test",
            "SwoftTest\\Defer\\": "src/defer/test",
            "SwoftTest\\Devtool\\": "src/devtool/test/Cases",
            "SwoftTest\\ErrorHandler\\": "src/error-handler/test/Cases",
            "SwoftTest\\": "src/framework/test/Cases",
            "SwoftTest\\HttpClient\\": "src/http-client/test/Cases",
            "SwoftTest\\HttpServer\\": "src/http-server/test/Cases",
            "SwoftTest\\I18n\\": "src/i18n/test/Cases",
            "SwoftTest\\Memory\\": "src/memory/test/Cases",
            "SwoftTest\\Process\\": "src/process/test",
            "SwoftTest\\Redis\\": "src/redis/test/Cases",
            "SwoftTest\\Rpc\\": "src/rpc/test/Cases",
            "SwoftTest\\Rpc\\Client\\": "src/rpc-client/test/Cases",
            "SwoftTest\\RpcServer\\": "src/rpc-server/test/Cases",
            "SwoftTest\\Sg\\": "src/service-governance/test/Cases",
            "SwoftTest\\Session\\": "src/session/test/Cases",
            "SwoftTest\\Task\\": "src/task/test/Cases",
            "SwoftTest\\Trace\\": "src/trace/test/Cases",
            "Swoft\\View\\Test\\": "src/view/test",
            "SwoftTest\\WebSocket\\Server\\": "src/websocket-server/test/Cases"
        }
    },
    "extra": {
        "branch-alias": {
            "dev-master": "1.1-dev"
        }
    },
    "repositories": {
        "packagist": {
            "type": "composer",
            "url": "https://packagist.laravel-china.org"
        }
    },
    "scripts": {
        "test": "./vendor/bin/phpunit -c phpunit.xml",
        "cs-fix": "./vendor/bin/php-cs-fixer fix $1"
    }
}<|MERGE_RESOLUTION|>--- conflicted
+++ resolved
@@ -22,12 +22,8 @@
         "psr/simple-cache": "^1.0.0",
         "seld/phar-utils": "^1.0",
         "text/template": "~2.3",
-<<<<<<< HEAD
         "nesbot/carbon": "^1.26",
         "nikic/php-parser": "^4.0"
-=======
-        "nesbot/carbon": "^1.22"
->>>>>>> 94d01ddd
     },
     "require-dev": {
         "swoft/swoole-ide-helper": "dev-master",
