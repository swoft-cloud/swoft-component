<?php declare(strict_types=1);

namespace Swoft\Annotation\Resource;

use Composer\Autoload\ClassLoader;
use Doctrine\Common\Annotations\AnnotationReader;
use Doctrine\Common\Annotations\AnnotationRegistry;
use Swoft\Annotation\Annotation\Mapping\AnnotationParser;
use Swoft\Annotation\AnnotationRegister;
use Swoft\Annotation\LoaderInterface;
use Swoft\Helper\CLog;
use Swoft\Stdlib\Helper\ComposerHelper;
use Swoft\Stdlib\Helper\DirectoryHelper;
use Swoft\Stdlib\Helper\ObjectHelper;

/**
 * Annotation resource
 *
 * @since 2.0
 */
class AnnotationResource extends Resource
{
    /**
     * Default excluded psr4 prefixes
     */
    public const DEFAULT_EXCLUDED_PSR4_PREFIXES = [
        'Psr\\',
        'Monolog\\',
        'PHPUnit\\',
        'Symfony\\'
    ];

    /**
     * @var ClassLoader
     */
    private $classLoader;

    /**
     * @var string
     */
    private $basePath = '';

    /**
     * @var string
     */
    private $loaderClassSuffix = 'php';

    /**
     * @var string
     */
    private $loaderClassName = 'AutoLoader';

    /**
     * Skip listed file names when parsing annotations
     *
     * @var array
     */
    private $excludedFilenames = [
        'Swoft.php' => 1,
    ];

    /**
     * Scans containing these namespace prefixes will be excluded
     *
     * @var array
     * eg. ['Psr\\', 'PHPUnit\\', 'Symfony\\']
     */
    private $excludedPsr4Prefixes;

    /**
     * Can disable AutoLoader class before load component classes.
     * eg. [ Swoft\Console\AutoLoader::class  => 1 ]
     *
     * @var array
     */
    private $disabledAutoLoaders = [];

    /**
     * AnnotationResource constructor.
     *
     * @param array $config
     */
    public function __construct(array $config = [])
    {
        // Init $excludedPsr4Prefixes
        $this->excludedPsr4Prefixes = self::DEFAULT_EXCLUDED_PSR4_PREFIXES;

        // Can set property by array
        ObjectHelper::init($this, $config);

        $this->registerLoader();
        $this->classLoader = ComposerHelper::getClassLoader();
    }

    /**
     * Load annotation resource by find ClassLoader
     *
     * @throws \Doctrine\Common\Annotations\AnnotationException
     * @throws \ReflectionException
     */
    public function load(): void
    {
        $prefixDirsPsr4 = $this->classLoader->getPrefixesPsr4();

        foreach ($prefixDirsPsr4 as $ns => $paths) {
            // It is excluded psr4 prefix
            if ($this->isExcludedPsr4Prefix($ns)) {
                CLog::info('Exclude scan %s', $ns);
                continue;
            }

            CLog::info('Scan namespace %s', $ns);

            // Find package/component loader class
            foreach ($paths as $path) {
                $loaderFile = $this->getAnnotationClassLoaderFile($path);
                if (!\file_exists($loaderFile)) {
                    continue;
                }

                CLog::info('Auto loader is %s', $this->clearBasePath($loaderFile));

                $loaderClass = $this->getAnnotationLoaderClassName($ns);
                if (!\class_exists($loaderClass)) {
                    CLog::warning('Auto loader(%s) is not exist class', $loaderClass);
                    continue;
                }

                $loaderObject = new $loaderClass();
                $isEnabled    = !isset($this->disabledAutoLoaders[$loaderClass]);

                // If is disable, will skip scan annotation classes
                if ($isEnabled && $loaderObject instanceof LoaderInterface) {
                    $this->loadAnnotation($loaderObject);
                }

                // Storage auto loader to register
                AnnotationRegister::addAutoLoader($ns, $loaderObject);
            }
        }
    }

    /**
     * @param string $filePath
     * @return string
     */
    public function clearBasePath(string $filePath): string
    {
        if ($this->basePath) {
            return \str_replace($this->basePath, '{project}', $filePath);
        }

        return $filePath;
    }

    /**
     * @param string $namespace
     *
     * @return bool
     */
    public function isExcludedPsr4Prefix(string $namespace): bool
    {
        foreach ($this->excludedPsr4Prefixes as $prefix) {
            if (0 === \strpos($namespace, $prefix)) {
                return true;
            }
        }

        return false;
    }

    /**
     * Load annotations from an component loader config.
     *
     * @param LoaderInterface $loader
     *
     * @throws \Doctrine\Common\Annotations\AnnotationException
     * @throws \ReflectionException
     */
    private function loadAnnotation(LoaderInterface $loader): void
    {
        $nsPaths = $loader->getPrefixDirs();

        foreach ($nsPaths as $ns => $path) {
            $iterator = DirectoryHelper::iterator($path);

            /* @var \SplFileInfo $splFileInfo */
            foreach ($iterator as $splFileInfo) {
                $pathName = $splFileInfo->getPathname();
                // $splFileInfo->isDir();
                if (\is_dir($pathName)) {
                    continue;
                }

                $fileName  = $splFileInfo->getFilename();
                $extension = $splFileInfo->getExtension();

                if ($this->loaderClassSuffix !== $extension || \strpos($fileName, '.') === 0) {
                    continue;
                }

                // It is exclude filename
                if (isset($this->excludedFilenames[$fileName])) {
                    continue;
                }

<<<<<<< HEAD
                $suffix    = \sprintf('.%s', $this->loaderClassSuffix);
                $pathName  = \str_replace([$path, '/', $suffix], ['', '\\', ''], $pathName);
                $className = \sprintf('%s%s', $ns, $pathName);
=======
                $suffix        = \sprintf('.%s', $this->loaderClassSuffix);
                $classPathName = \str_replace([$path, '/', $suffix], ['', '\\', ''], $pathName);
                $className     = \sprintf('%s%s', $ns, $classPathName);
>>>>>>> eca6a361

                // Fix repeated load, such as `Swoft`
                if (!\class_exists($className)) {
                    CLog::info(sprintf('%s is not exist!', $className));
                    continue;
                }

                // Parse annotation
                $this->parseAnnotation($ns, $className);
            }
        }
    }

    /**
     * @return ClassLoader
     */
    public function getClassLoader(): ClassLoader
    {
        return $this->classLoader;
    }

    /**
     * @param ClassLoader $classLoader
     */
    public function setClassLoader(ClassLoader $classLoader): void
    {
        $this->classLoader = $classLoader;
    }

    /**
     * @return string
     */
    public function getLoaderClassName(): string
    {
        return $this->loaderClassName;
    }

    /**
     * @param string $loaderClassName
     */
    public function setLoaderClassName(string $loaderClassName): void
    {
        $this->loaderClassName = $loaderClassName;
    }

    /**
     * Parser annotation
     *
     * @param string $namespace
     * @param string $className
     *
     * @throws \Doctrine\Common\Annotations\AnnotationException
     * @throws \ReflectionException
     */
    private function parseAnnotation(string $namespace, string $className): void
    {
        // Annotation reader
        $reflectionClass    = new \ReflectionClass($className);
        $oneClassAnnotation = $this->parseOneClassAnnotation($reflectionClass);

        if (!empty($oneClassAnnotation)) {
            AnnotationRegister::registerAnnotation($namespace, $className, $oneClassAnnotation);
        }
    }

    /**
     * Parse an class annotation
     *
     * @param \ReflectionClass $reflectionClass
     *
     * @return array
     * @throws \Doctrine\Common\Annotations\AnnotationException
     * @throws \ReflectionException
     */
    private function parseOneClassAnnotation(\ReflectionClass $reflectionClass): array
    {
        // Annotation reader
        $reader    = new AnnotationReader();
        $className = $reflectionClass->getName();

        $oneClassAnnotation = [];
        $classAnnotations   = $reader->getClassAnnotations($reflectionClass);

        // Register annotation parser
        foreach ($classAnnotations as $classAnnotation) {
            if ($classAnnotation instanceof AnnotationParser) {
                $this->registerParser($className, $classAnnotation);

                return [];
            }
        }

        // Class annotation
        if (!empty($classAnnotations)) {
            $oneClassAnnotation['annotation'] = $classAnnotations;
            $oneClassAnnotation['reflection'] = $reflectionClass;
        }

        // Property annotation
        $reflectionProperties = $reflectionClass->getProperties();
        foreach ($reflectionProperties as $reflectionProperty) {
            $propertyName        = $reflectionProperty->getName();
            $propertyAnnotations = $reader->getPropertyAnnotations($reflectionProperty);

            if (!empty($propertyAnnotations)) {
                $oneClassAnnotation['properties'][$propertyName]['annotation'] = $propertyAnnotations;
                $oneClassAnnotation['properties'][$propertyName]['reflection'] = $reflectionProperty;
            }
        }

        // Method annotation
        $reflectionMethods = $reflectionClass->getMethods();
        foreach ($reflectionMethods as $reflectionMethod) {
            $methodName        = $reflectionMethod->getName();
            $methodAnnotations = $reader->getMethodAnnotations($reflectionMethod);

            if (!empty($methodAnnotations)) {
                $oneClassAnnotation['methods'][$methodName]['annotation'] = $methodAnnotations;
                $oneClassAnnotation['methods'][$methodName]['reflection'] = $reflectionMethod;
            }
        }

        $parentReflectionClass = $reflectionClass->getParentClass();
        if ($parentReflectionClass !== false) {
            $parentClassAnnotation = $this->parseOneClassAnnotation($parentReflectionClass);
            if (!empty($parentClassAnnotation)) {
                $oneClassAnnotation['parent'] = $parentClassAnnotation;
            }
        }

        return $oneClassAnnotation;
    }

    /**
     * Register annotation parser
     *
     * @param string           $parserClassName
     * @param AnnotationParser $annotationParser
     */
    private function registerParser(string $parserClassName, AnnotationParser $annotationParser): void
    {
        $annotationClass = $annotationParser->getAnnotation();
        AnnotationRegister::registerParser($annotationClass, $parserClassName);
    }

    /**
     * Register annotation loader
     */
    private function registerLoader(): void
    {
        AnnotationRegistry::registerLoader(function (string $class) {
            if (\class_exists($class)) {
                return true;
            }

            return false;
        });
    }

    /**
     * Get annotation loader file
     *
     * @param string $path
     *
     * @return string
     */
    private function getAnnotationClassLoaderFile(string $path): string
    {
        return \sprintf(
            '%s/%s.%s',
            \realpath($path),
            $this->loaderClassName,
            $this->loaderClassSuffix
        );
    }

    /**
     * Get the class name of annotation loader
     *
     * @param string $namespace
     *
     * @return string
     */
    private function getAnnotationLoaderClassName(string $namespace): string
    {
        return \sprintf('%s%s', $namespace, $this->loaderClassName);
    }

    /**
     * @return array
     */
    public function getExcludedPsr4Prefixes(): array
    {
        return $this->excludedPsr4Prefixes;
    }

    /**
     * @param array $excludedPsr4Prefixes
     */
    public function setExcludedPsr4Prefixes(array $excludedPsr4Prefixes): void
    {
        $this->excludedPsr4Prefixes = $excludedPsr4Prefixes;
    }

    /**
     * @return array
     */
    public function getExcludedFilenames(): array
    {
        return $this->excludedFilenames;
    }

    /**
     * @param array $excludedFilenames
     */
    public function setExcludedFilenames(array $excludedFilenames): void
    {
        $this->excludedFilenames = $excludedFilenames;
    }

    /**
     * @return array
     */
    public function getDisabledAutoLoaders(): array
    {
        return $this->disabledAutoLoaders;
    }

    /**
     * @param array $disabledAutoLoaders
     */
    public function setDisabledAutoLoaders(array $disabledAutoLoaders): void
    {
        $this->disabledAutoLoaders = $disabledAutoLoaders;
    }

    /**
     * @return string
     */
    public function getBasePath(): string
    {
        return $this->basePath;
    }

    /**
     * @param string $basePath
     */
    public function setBasePath(string $basePath): void
    {
        $this->basePath = $basePath;
    }
}<|MERGE_RESOLUTION|>--- conflicted
+++ resolved
@@ -204,15 +204,9 @@
                     continue;
                 }
 
-<<<<<<< HEAD
                 $suffix    = \sprintf('.%s', $this->loaderClassSuffix);
                 $pathName  = \str_replace([$path, '/', $suffix], ['', '\\', ''], $pathName);
                 $className = \sprintf('%s%s', $ns, $pathName);
-=======
-                $suffix        = \sprintf('.%s', $this->loaderClassSuffix);
-                $classPathName = \str_replace([$path, '/', $suffix], ['', '\\', ''], $pathName);
-                $className     = \sprintf('%s%s', $ns, $classPathName);
->>>>>>> eca6a361
 
                 // Fix repeated load, such as `Swoft`
                 if (!\class_exists($className)) {
