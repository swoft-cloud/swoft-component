--- conflicted
+++ resolved
@@ -19,6 +19,7 @@
      *
      * @return void
      * @throws AnnotationException
+     * @throws ReflectionException
      */
     public static function init(): void
     {
@@ -112,8 +113,6 @@
      * @param array  $definition
      *
      * @return object
-     * @throws ContainerException
-     * @throws ReflectionException
      * @example
      *
      * $bean = BeanFactory::createBean('className');
@@ -123,10 +122,7 @@
      *     ......
      * ]);
      *
-<<<<<<< HEAD
      * @return object
-=======
->>>>>>> 76aed61f
      */
     public static function createBean(string $name, array $definition = [])
     {
