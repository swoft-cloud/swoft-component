<?php declare(strict_types=1);

namespace Swoft\Bean;


use InvalidArgumentException;
use ReflectionClass;
use ReflectionException;
use Swoft\Annotation\Exception\AnnotationException;
use Swoft\Bean\Annotation\Mapping\Bean;
use Swoft\Bean\Contract\ContainerInterface;
use Swoft\Bean\Contract\HandlerInterface;
use Swoft\Bean\Definition\ArgsInjection;
use Swoft\Bean\Definition\MethodInjection;
use Swoft\Bean\Definition\ObjectDefinition;
use Swoft\Bean\Definition\Parser\AnnotationObjParser;
use Swoft\Bean\Definition\Parser\DefinitionObjParser;
use Swoft\Bean\Definition\PropertyInjection;
use Swoft\Stdlib\Helper\ArrayHelper;
use Swoft\Stdlib\Helper\ObjectHelper;
use Swoft\Stdlib\Reflections;
use function array_keys;
use function class_exists;
use function count;
use function end;
use function is_array;
use function is_string;
use function method_exists;
use function sprintf;
use function strpos;
use function ucfirst;

/**
 * Class Container
 */
class Container implements ContainerInterface
{
    /**
     * Init method after create bean
     */
    public const INIT_METHOD = 'init';

    /**
     * Destroy method before destroy bean
     */
    public const DESTROY_METHOD = 'destroy';

    /**
     * Default pool size
     */
    public const DEFAULT_POOL_SIZE = 100;

    /**
     * @var Container
     */
    public static $instance;

    /**
     * All load annotations
     *
     * @var array
     *
     * @example
     * [
     *    'loadNamespace' => [
     *        'className' => [
     *             'annotation' => [
     *                  new ClassAnnotation(),
     *                  new ClassAnnotation(),
     *                  new ClassAnnotation(),
     *             ]
     *             'reflection' => new ReflectionClass(),
     *             'properties' => [
     *                  'propertyName' => [
     *                      'annotation' => [
     *                          new PropertyAnnotation(),
     *                          new PropertyAnnotation(),
     *                          new PropertyAnnotation(),
     *                      ]
     *                     'reflection' => new ReflectionProperty(),
     *                  ]
     *             ],
     *            'methods' => [
     *                  'methodName' => [
     *                      'annotation' => [
     *                          new MethodAnnotation(),
     *                          new MethodAnnotation(),
     *                          new MethodAnnotation(),
     *                      ]
     *                     'reflection' => new ReflectionFunctionAbstract(),
     *                  ]
     *            ],
     *           'pathName' => '/xxx/xx/xx.php'
     *        ]
     *    ]
     * ]
     */
    private $annotations = [];

    /**
     * Annotation parser
     *
     * @var array
     *
     * @example
     * [
     *    'annotationClassName' => 'annotationParserClassName',
     * ]
     */
    private $parsers = [];

    /**
     * All definitions
     *
     * @var array
     *
     * @example
     * [
     *     'name' => [
     *         'class' => 'className',
     *         [
     *             'construnctArg',
     *             '${ref.name}', // config params
     *             '${beanName}', // object
     *         ],
     *         'propertyValue',
     *         '${ref.name}',
     *         '${beanName}',
     *         '__option' => [
     *              'scope' => '...',
     *              'alias' => '...',
     *         ]
     *     ]
     * ]
     */
    private $definitions = [];

    /**
     * All alias
     *
     * @var array
     *
     * @example
     * [
     *     'alias' => 'beanName',
     *     'alias' => 'beanName',
     *     'alias' => 'beanName'
     * ]
     */
    private $aliases = [];

    /**
     * Class all bean names (many instances)
     *
     * @var array
     *
     * @example
     * [
     *     'className' => [
     *         'beanName',
     *         'beanName',
     *         'beanName',
     *     ]
     * ]
     */
    private $classNames = [];

    /**
     * Bean definitions
     *
     * @var ObjectDefinition[]
     *
     * @example
     * [
     *     'beanName' => new ObjectDefinition,
     *     'beanName' => new ObjectDefinition,
     *     'beanName' => new ObjectDefinition
     * ]
     */
    private $objectDefinitions = [];

    /**
     * Request bean definitions
     *
     * @var ObjectDefinition[]
     *
     * @example
     * [
     *     'beanName' => new ObjectDefinition,
     *     'beanName' => new ObjectDefinition,
     *     'beanName' => new ObjectDefinition
     * ]
     */
    private $requestDefinitions = [];

    /**
     * Session bean definitions
     *
     * @var ObjectDefinition[]
     *
     * @example
     * [
     *     'beanName' => new ObjectDefinition,
     *     'beanName' => new ObjectDefinition,
     *     'beanName' => new ObjectDefinition
     * ]
     */
    private $sessionDefinitions = [];

    /**
     * Singleton pool
     *
     * @var array
     *
     * @example
     * [
     *     'beanName' => object,
     *     'beanName' => object,
     *     'beanName' => object,
     * ]
     */
    private $singletonPool = [];

    /**
     * Prototype pool
     *
     * @var array
     *
     * @example
     * [
     *     'beanName' => object,
     *     'beanName' => object,
     *     'beanName' => object,
     * ]
     */
    private $prototypePool = [];

    /**
     * Request pool
     *
     * @var array
     *
     * @example
     * [
     *     'beanName' => object,
     *     'beanName' => object,
     *     'beanName' => object,
     * ]
     */
    private $requestPool = [];

    /**
     * Session pool
     *
     * @var array
     *
     * @example
     * [
     *     'beanName' => object,
     *     'beanName' => object,
     *     'beanName' => object,
     * ]
     */
    private $sessionPool = [];

    /**
     * Bean handler
     *
     * @var HandlerInterface
     */
    private $handler;

    /**
     * Container constructor.
     */
    private function __construct()
    {
    }

    /**
     * @return Container
     */
    public static function getInstance(): Container
    {
        if (!self::$instance) {
            self::$instance = new self();
        }

        return self::$instance;
    }

    /**
     * Init
     *
     * @throws AnnotationException
     */
    public function init(): void
    {
        // Parse annotations
        $this->parseAnnotations();

        // Parse definitions
        $this->parseDefinitions();

        // Init beans
        $this->initializeBeans();
    }

    public function initializeRequest(int $rid): void
    {
        // /* @var ObjectDefinition $objectDefinition */
        // foreach ($this->requestDefinitions as $beanName => $objectDefinition) {
        // TODO ...
        // }
    }

    /**
     * Get request bean
     *
     * @param string $name
     * @param string $id Usually is coroutine ID
     *
     * @return object
     */
    public function getRequest(string $name, string $id)
    {
        if (isset($this->requestPool[$id][$name])) {
            return $this->requestPool[$id][$name];
        }

        if (isset($this->aliases[$name])) {
            return $this->getRequest($this->aliases[$name], $id);
        }

        // Class name
        $classNames = $this->classNames[$name] ?? [];
        if ($classNames) {
            $clasName = end($classNames);
            if ($clasName != $name) {
                return $this->getRequest($clasName, $id);
            }
        }

        if (!isset($this->requestDefinitions[$name])) {
            throw new InvalidArgumentException(sprintf('Request bean(%s) is not defined', $name));
        }

        return $this->newBean($name, $id);
    }

    /**
     * Get session bean
     *
     * @param string $name
     * @param string $sid
     *
     * @return object
     * @throws InvalidArgumentException
     */
    public function getSession(string $name, string $sid)
    {
        if (isset($this->sessionPool[$sid][$name])) {
            return $this->sessionPool[$sid][$name];
        }

        if (isset($this->aliases[$name])) {
            return $this->getSession($this->aliases[$name], $sid);
        }

        // Class name
        $classNames = $this->classNames[$name] ?? [];
        if ($classNames) {
            $name = end($classNames);
            return $this->getSession($name, $sid);
        }

        if (!isset($this->sessionDefinitions[$name])) {
            throw new InvalidArgumentException(sprintf('Session bean(%s) is not defined', $name));
        }

        return $this->newBean($name, $sid);
    }

    /**
     * Finds an entry of the container by its identifier and returns it.
     *
     * @param string $id Bean name Or alias Or class name
     *
     * When class name will return all of instance for class name
     *
     * @return object
     * @throws InvalidArgumentException
     */
    public function get($id)
    {
        // It is singleton
        if (isset($this->singletonPool[$id])) {
            return $this->singletonPool[$id];
        }

        // Prototype by clone
        if (isset($this->prototypePool[$id])) {
            return clone $this->prototypePool[$id];
        }

        // Alias name
        $aliasId = $this->aliases[$id] ?? '';
        if ($aliasId) {
            return $this->get($aliasId);
        }

        // Class name
        $classNames = $this->classNames[$id] ?? [];
        if ($classNames) {
            $id = end($classNames);
            return $this->get($id);
        }

        // Interface
        if (interface_exists($id)) {
            $id = InterfaceRegister::getInterfaceInjectBean($id);
            return $this->get($id);
        }

        // Not defined
        if (!isset($this->objectDefinitions[$id])) {
            throw new InvalidArgumentException(sprintf('The bean of %s is not defined', $id));
        }

        /* @var ObjectDefinition $objectDefinition */
        $objectDefinition = $this->objectDefinitions[$id];

        // Prototype
        return $this->newBean($objectDefinition->getName());
    }

    /**
     * Many instance of one class
     *
     * @param string $className
     *
     * @return array
     */
    public function gets(string $className): array
    {
        $instanceNames = $this->classNames[$className] ?? [];

        if (empty($instanceNames)) {
            return [];
        }

        $instances = [];
        foreach ($instanceNames as $instanceName) {
            $instances[] = $this->get($instanceName);
        }

        return $instances;
    }

    /**
     * Quick get exist singleton
     *
     * @param string $name
     *
     * @return object|mixed
     */
    public function getSingleton(string $name)
    {
        if (isset($this->singletonPool[$name])) {
            return $this->singletonPool[$name];
        }

        if (isset($this->aliases[$name])) {
            $name = $this->aliases[$name];
            return $this->singletonPool[$name];
        }

        $classNames = $this->classNames[$name] ?? [];
        if ($classNames) {
            $name = end($classNames);
            return $this->singletonPool[$name];
        }

<<<<<<< HEAD
        throw new InvalidArgumentException(sprintf('The singleton bean "%s" is not defined', $name));
=======
        // Interface
        if (interface_exists($name)) {
            $name = InterfaceRegister::getInterfaceInjectBean($name);
            return $this->getSingleton($name);
        }

        throw new ContainerException(sprintf('The singleton bean "%s" is not defined', $name));
>>>>>>> 76aed61f
    }

    /**
     * Create object by definition
     *
     * @param string $name
     * @param array  $definition
     *
     * @return object
     * @throws InvalidArgumentException
     * @example
     *         [
     *         'class' =>  'className',
     *         [
     *         'arg',
     *         '${bean}',
     *         '${config.xxx.xxx}'
     *         ], // Index = 0 is constructor
     *
     *     'propertyName' => 'propertyValue',
     *     'propertyName' => '${bean}',
     *     'propertyName' => '${xxx.xxx.xxx}',
     *     '__option' => [
     *         'scope' => Bean::xxx,
     *         'alias' => 'aliasName'
     *     ]
     * ]
     *
     */
    public function create(string $name, array $definition = [])
    {
        if ($this->has($name)) {
            throw new InvalidArgumentException('Create ' . $name . ' bean by definition is exist!');
        }

        //  Create bean only by class name
        if (empty($definition) && class_exists($name)) {
            $definition = [
                'class' => $name
            ];
        }

        $definitionObjParser = new DefinitionObjParser($definition, [], [], $this->aliases);
        [, $objectDefinitions] = $definitionObjParser->parseDefinitions();

        $this->objectDefinitions[$name] = $objectDefinitions[$name];

        return $this->newBean($name);
    }

    /**
     * Returns true if the container can return an entry for the given identifier.
     * Returns false otherwise.
     *
     * @param string $id Bean name Or alias Or class name
     *
     * @return bool
     */
    public function has($id): bool
    {
        if (isset($this->singletonPool[$id])) {
            return true;
        }

        if (isset($this->aliases[$id])) {
            return true;
        }

        if (isset($this->classNames[$id])) {
            return true;
        }

        if (isset($this->objectDefinitions[$id])) {
            return true;
        }

        return false;
    }

    /**
     * Quick check has singleton
     *
     * @param string $name Bean name Or alias
     *
     * @return bool
     */
    public function isSingleton(string $name): bool
    {
        if (isset($this->aliases[$name])) {
            $name = $this->aliases[$name];
        }

        return isset($this->singletonPool[$name]);
    }

    /**
     * Destroy request bean
     *
     * @param string $id
     */
    public function destroyRequest(string $id): void
    {
        unset($this->requestPool[$id]);
    }

    /**
     * Destroy session bean
     *
     * @param string $sid
     */
    public function destroySession(string $sid): void
    {
        unset($this->sessionPool[$sid]);
    }

    /**
     * Add definitions
     *
     * @param array $definitions
     *
     * @return void
     */
    public function addDefinitions(array $definitions): void
    {
        $this->definitions = ArrayHelper::merge($this->definitions, $definitions);
    }

    /**
     * Add annotations
     *
     * @param array $annotations
     *
     * @return void
     */
    public function addAnnotations(array $annotations): void
    {
        $this->annotations = ArrayHelper::merge($this->annotations, $annotations);
    }

    /**
     * Add annotation parsers
     *
     * @param array $annotationParsers
     *
     * @return void
     */
    public function addParsers(array $annotationParsers): void
    {
        $this->parsers = ArrayHelper::merge($this->parsers, $annotationParsers);
    }

    /**
     * Parse annotations
     *
     * @throws AnnotationException
     */
    private function parseAnnotations(): void
    {
        $annotationParser = new AnnotationObjParser(
            $this->definitions, $this->objectDefinitions, $this->classNames, $this->aliases
        );
        $annotationData   = $annotationParser->parseAnnotations($this->annotations, $this->parsers);

        [$this->definitions, $this->objectDefinitions, $this->classNames, $this->aliases] = $annotationData;
    }

    /**
     * Parse definitions
     */
    private function parseDefinitions(): void
    {
        $annotationParser = new DefinitionObjParser(
            $this->definitions, $this->objectDefinitions, $this->classNames, $this->aliases
        );

        // Collect info
        $definitionData = $annotationParser->parseDefinitions();
        [$this->definitions, $this->objectDefinitions, $this->classNames, $this->aliases] = $definitionData;
    }

    /**
     * @param HandlerInterface $handler
     */
    public function setHandler(HandlerInterface $handler): void
    {
        $this->handler = $handler;
    }

    /**
     * @return array
     */
    public function getStats(): array
    {
        return [
            'singleton'  => count($this->singletonPool),
            'prototype'  => count($this->prototypePool),
            'definition' => count($this->definitions),
            // 'definition' => \count($this->r),
        ];
    }

    /**
     * Get bean names
     *
     * @return array
     */
    public function getNames(): array
    {
        return [
            'singleton'  => array_keys($this->singletonPool),
            'prototype'  => array_keys($this->prototypePool),
            'request'    => array_keys($this->requestPool),
            'session'    => array_keys($this->sessionPool),
            'definition' => array_keys($this->definitions),
            // 'definition' => \count($this->r),
        ];
    }

    /**
     * @return array
     */
    public function getRequestPool(): array
    {
        return $this->requestPool;
    }

    /**
     * @return array
     */
    public function getSessionPool(): array
    {
        return $this->sessionPool;
    }

    /**
     * @return array
     */
    public function getAliases(): array
    {
        return $this->aliases;
    }

    /**
     * @return array
     */
    public function getClassNames(): array
    {
        return $this->classNames;
    }

    /**
     * @return ObjectDefinition[]
     */
    public function getObjectDefinitions(): array
    {
        return $this->objectDefinitions;
    }

    /**
     * @return ObjectDefinition[]
     */
    public function getRequestDefinitions(): array
    {
        return $this->requestDefinitions;
    }

    /**
     * @return ObjectDefinition[]
     */
    public function getSessionDefinitions(): array
    {
        return $this->sessionDefinitions;
    }

    /**
     * Initialize beans
     *
     * @throws InvalidArgumentException
     */
    private function initializeBeans(): void
    {
        /* @var ObjectDefinition $objectDefinition */
        foreach ($this->objectDefinitions as $beanName => $objectDefinition) {
            $scope = $objectDefinition->getScope();
            // Exclude request
            if ($scope === Bean::REQUEST) {
                $this->requestDefinitions[$beanName] = $objectDefinition;
                unset($this->objectDefinitions[$beanName]);
                continue;
            }

            // Exclude session
            if ($scope === Bean::SESSION) {
                $this->sessionDefinitions[$beanName] = $objectDefinition;
                unset($this->objectDefinitions[$beanName]);
                continue;
            }

            // New bean
            $this->newBean($beanName);
        }
    }

    /**
     * @param string $beanName
     *
     * @return ObjectDefinition
     * @throws InvalidArgumentException
     */
    private function getNewObjectDefinition(string $beanName): ObjectDefinition
    {
        if (isset($this->objectDefinitions[$beanName])) {
            return $this->objectDefinitions[$beanName];
        }

        if (isset($this->requestDefinitions[$beanName])) {
            return $this->requestDefinitions[$beanName];
        }

        if (isset($this->sessionDefinitions[$beanName])) {
            return $this->sessionDefinitions[$beanName];
        }

        $classNames = $this->classNames[$beanName] ?? [];
        if (!empty($classNames)) {
            $beanName = end($classNames);
            return $this->getNewObjectDefinition($beanName);
        }

        if (isset($this->aliases[$beanName])) {
            return $this->getNewObjectDefinition($this->aliases[$beanName]);
        }

        throw new InvalidArgumentException('Bean name of ' . $beanName . ' is not defined!');
    }

    /**
     * @param string $beanName
     * @param string $scope
     * @param object $object
     * @param string $id
     *
     * @return object
     */
    private function setNewBean(string $beanName, string $scope, $object, string $id = '')
    {
        switch ($scope) {
            case Bean::SINGLETON: // Singleton
                $this->singletonPool[$beanName] = $object;
                break;
            case Bean::PROTOTYPE:
                $this->prototypePool[$beanName] = $object;
                // Clone it
                $object = clone $object;
                break;
            case Bean::REQUEST:
                $this->requestPool[$id][$beanName] = $object;
                break;
            case Bean::SESSION:
                $this->sessionPool[$id][$beanName] = $object;
                break;
        }

        return $object;
    }

    /**
     * Initialize beans
     *
     * @param string $beanName
     * @param string $id
     *
     * @return object
     */
    private function newBean(string $beanName, string $id = '')
    {
        // First, check bean whether has been create.
        if (isset($this->singletonPool[$beanName]) || isset($this->prototypePool[$beanName])) {
            return $this->get($beanName);
        }

        // Get object definition
        $objectDefinition = $this->getNewObjectDefinition($beanName);

        $scope     = $objectDefinition->getScope();
        $alias     = $objectDefinition->getAlias();
        $className = $objectDefinition->getClassName();

        // Cache reflection class info
        /** @noinspection PhpUnhandledExceptionInspection */
        Reflections::cache($className);

        // Before initialize bean
        $this->beforeInit($beanName, $className, $objectDefinition);

        $constructArgs   = [];
        $constructInject = $objectDefinition->getConstructorInjection();
        if ($constructInject !== null) {
            $constructArgs = $this->getConstructParams($constructInject, $id);
        }

        $propertyInjects = $objectDefinition->getPropertyInjections();

        // Proxy class
        if ($this->handler) {
            $className = $this->handler->classProxy($className);
        }

        /** @noinspection PhpUnhandledExceptionInspection */
        $reflectionClass = new ReflectionClass($className);
        $reflectObject   = $this->newInstance($reflectionClass, $constructArgs);

        // Inject properties values
        /** @noinspection PhpUnhandledExceptionInspection */
        $this->newProperty($reflectObject, $reflectionClass, $propertyInjects, $id);

        // Alias
        if (!empty($alias)) {
            $this->aliases[$alias] = $beanName;
        }

        // Call init method if exist
        if ($reflectionClass->hasMethod(self::INIT_METHOD)) {
            $reflectObject->{self::INIT_METHOD}();
        }

        return $this->setNewBean($beanName, $scope, $reflectObject, $id);
    }

    /**
     * Get construct args
     *
     * @param MethodInjection $methodInjection
     * @param string          $id
     *
     * @return array
     * @throws InvalidArgumentException
     */
    private function getConstructParams(MethodInjection $methodInjection, string $id = ''): array
    {
        $methodName = $methodInjection->getMethodName();
        if ($methodName !== '__construct') {
            throw new InvalidArgumentException('ConstructInjection method must be `__construct`');
        }

        $argInjects = $methodInjection->getParameters();
        if (empty($argInjects)) {
            return [];
        }

        $args = [];
        /* @var ArgsInjection $arg */
        foreach ($argInjects as $argInject) {
            // Empty args
            $argValue = $argInject->getValue();
            if (empty($argValue) || !is_string($argValue)) {
                $args[] = $argValue;
                continue;
            }

            $isRef = $argInject->isRef();
            if ($isRef) {
                $argValue = $this->getRefValue($argValue, $id);
            }

            $args[] = $argValue;
        }

        return $args;
    }

    /**
     * New bean instance
     *
     * @param ReflectionClass $reflectionClass
     * @param array           $args
     *
     * @return object
     */
    private function newInstance(ReflectionClass $reflectionClass, array $args)
    {
        if (empty($args) || !$reflectionClass->hasMethod('__construct')) {
            return $reflectionClass->newInstance();
        }

        /** @noinspection PhpUnhandledExceptionInspection */
        $reflectMethod = $reflectionClass->getMethod('__construct');
        if ($reflectMethod->isPrivate() || $reflectMethod->isProtected()) {
            throw new InvalidArgumentException('Construct function for bean must be public!');
        }

        return $reflectionClass->newInstanceArgs($args);
    }

    /**
     * Inject properties into this bean. The properties data from config, annotation
     *
     * @param object          $reflectObject
     * @param ReflectionClass $reflectionClass
     * @param array           $propertyInjects
     * @param string          $id
     *
     * @return void
     * @throws ReflectionException
     */
    private function newProperty(
        $reflectObject,
        ReflectionClass $reflectionClass,
        array $propertyInjects,
        string $id = ''
    ): void {
        // New parent properties
        $parentClass = $reflectionClass->getParentClass();
        if ($parentClass !== false) {
            $this->newProperty($reflectObject, $parentClass, $propertyInjects, $id);
        }

        /* @var PropertyInjection $propertyInject */
        foreach ($propertyInjects as $propertyInject) {
            $propertyName = $propertyInject->getPropertyName();
            if (!$reflectionClass->hasProperty($propertyName)) {
                continue;
            }

            /** @noinspection PhpUnhandledExceptionInspection */
            $reflectProperty = $reflectionClass->getProperty($propertyName);

            if ($reflectProperty->isStatic()) {
                throw new InvalidArgumentException(sprintf('Property %s for bean can not be `static` ', $propertyName));
            }

            // Parse property value
            $propertyValue = $propertyInject->getValue();

            // Inject interface
            if (is_string($propertyValue) && interface_exists($propertyValue)) {
                $propertyValue = InterfaceRegister::getInterfaceInjectBean($propertyValue);
            }

            if (is_array($propertyValue)) {
                $propertyValue = $this->newPropertyArray($propertyValue, $id);
            }

            if ($propertyInject->isRef()) {
                $propertyValue = $this->getRefValue($propertyValue, $id);
            }

            // Parser property type
            $propertyType = ObjectHelper::getPropertyBaseType($reflectProperty);
            if (!empty($propertyType)) {
                $propertyValue = ObjectHelper::parseParamType($propertyType, $propertyValue);
            }

            // First, try set value by setter method
            $setter = 'set' . ucfirst($propertyName);
            if (method_exists($reflectObject, $setter)) {
                $reflectObject->$setter($propertyValue);
                continue;
            }

            if (!$reflectProperty->isPublic()) {
                $reflectProperty->setAccessible(true);
            }

            // Set value by reflection
            $reflectProperty->setValue($reflectObject, $propertyValue);
        }
    }

    /**
     * Before initialize bean
     *
     * @param string           $beanName
     * @param string           $className
     * @param ObjectDefinition $objectDefinition
     */
    private function beforeInit(string $beanName, string $className, ObjectDefinition $objectDefinition): void
    {
        if ($this->handler === null) {
            return;
        }

        $annotation = [];
        foreach ($this->annotations as $ns => $classAnnotations) {
            $annotation = $classAnnotations[$className] ?? $annotation;
        }

        // $annotations = \array_column($this->annotations, $className);
        // $annotation  = $annotations ? $annotations[0] : [];

        $this->handler->beforeInit($beanName, $className, $objectDefinition, $annotation);
    }

    /**
     * New property array
     *
     * @param array  $propertyValue
     * @param string $id
     *
     * @return array
     * @throws InvalidArgumentException
     */
    private function newPropertyArray(array $propertyValue, string $id = ''): array
    {
        foreach ($propertyValue as $proKey => &$proValue) {
            if ($proValue instanceof ArgsInjection && $proValue->isRef()) {
                $refValue = $proValue->getValue();
                $proValue = $this->getRefValue($refValue, $id);
            }
        }

        return $propertyValue;
    }

    /**
     * Get ref value
     *
     * @param mixed  $value
     * @param string $id
     *
     * @return mixed
     * @throws InvalidArgumentException
     */
    private function getRefValue($value, string $id = '')
    {
        if (!is_string($value)) {
            return $value;
        }

        if (strpos($value, '.') !== 0) {
            return $this->newBean($value, $id);
        }

        // Remove `.`
        $value = substr($value, 1);

        // Other reference
        if ($this->handler !== null) {
            $value = $this->handler->getReferenceValue($value);
        }

        return $value;
    }
}<|MERGE_RESOLUTION|>--- conflicted
+++ resolved
@@ -23,11 +23,13 @@
 use function class_exists;
 use function count;
 use function end;
+use function interface_exists;
 use function is_array;
 use function is_string;
 use function method_exists;
 use function sprintf;
 use function strpos;
+use Throwable;
 use function ucfirst;
 
 /**
@@ -293,6 +295,7 @@
      * Init
      *
      * @throws AnnotationException
+     * @throws ReflectionException
      */
     public function init(): void
     {
@@ -335,9 +338,9 @@
         // Class name
         $classNames = $this->classNames[$name] ?? [];
         if ($classNames) {
-            $clasName = end($classNames);
-            if ($clasName != $name) {
-                return $this->getRequest($clasName, $id);
+            $className = end($classNames);
+            if ($className !== $name) {
+                return $this->getRequest($className, $id);
             }
         }
 
@@ -345,7 +348,7 @@
             throw new InvalidArgumentException(sprintf('Request bean(%s) is not defined', $name));
         }
 
-        return $this->newBean($name, $id);
+        return $this->safeNewBean($name, $id);
     }
 
     /**
@@ -378,7 +381,7 @@
             throw new InvalidArgumentException(sprintf('Session bean(%s) is not defined', $name));
         }
 
-        return $this->newBean($name, $sid);
+        return $this->safeNewBean($name, $sid);
     }
 
     /**
@@ -431,7 +434,7 @@
         $objectDefinition = $this->objectDefinitions[$id];
 
         // Prototype
-        return $this->newBean($objectDefinition->getName());
+        return $this->safeNewBean($objectDefinition->getName());
     }
 
     /**
@@ -481,17 +484,13 @@
             return $this->singletonPool[$name];
         }
 
-<<<<<<< HEAD
-        throw new InvalidArgumentException(sprintf('The singleton bean "%s" is not defined', $name));
-=======
         // Interface
         if (interface_exists($name)) {
             $name = InterfaceRegister::getInterfaceInjectBean($name);
             return $this->getSingleton($name);
         }
 
-        throw new ContainerException(sprintf('The singleton bean "%s" is not defined', $name));
->>>>>>> 76aed61f
+        throw new InvalidArgumentException(sprintf('The singleton bean "%s" is not defined', $name));
     }
 
     /**
@@ -539,7 +538,7 @@
 
         $this->objectDefinitions[$name] = $objectDefinitions[$name];
 
-        return $this->newBean($name);
+        return $this->safeNewBean($name);
     }
 
     /**
@@ -770,6 +769,7 @@
      * Initialize beans
      *
      * @throws InvalidArgumentException
+     * @throws ReflectionException
      */
     private function initializeBeans(): void
     {
@@ -859,12 +859,30 @@
     }
 
     /**
-     * Initialize beans
+     * Secure creation of beans
      *
      * @param string $beanName
      * @param string $id
      *
+     * @return object|mixed
+     */
+    private function safeNewBean(string $beanName, string $id = '')
+    {
+        try {
+            return $this->newBean($beanName, $id);
+        } catch (Throwable $e) {
+            throw new InvalidArgumentException($e->getMessage(), 500, $e);
+        }
+    }
+
+    /**
+     * Initialize beans
+     *
+     * @param string $beanName
+     * @param string $id
+     *
      * @return object
+     * @throws ReflectionException
      */
     private function newBean(string $beanName, string $id = '')
     {
@@ -881,7 +899,6 @@
         $className = $objectDefinition->getClassName();
 
         // Cache reflection class info
-        /** @noinspection PhpUnhandledExceptionInspection */
         Reflections::cache($className);
 
         // Before initialize bean
@@ -900,12 +917,10 @@
             $className = $this->handler->classProxy($className);
         }
 
-        /** @noinspection PhpUnhandledExceptionInspection */
         $reflectionClass = new ReflectionClass($className);
         $reflectObject   = $this->newInstance($reflectionClass, $constructArgs);
 
         // Inject properties values
-        /** @noinspection PhpUnhandledExceptionInspection */
         $this->newProperty($reflectObject, $reflectionClass, $propertyInjects, $id);
 
         // Alias
@@ -970,6 +985,7 @@
      * @param array           $args
      *
      * @return object
+     * @throws ReflectionException
      */
     private function newInstance(ReflectionClass $reflectionClass, array $args)
     {
@@ -1122,7 +1138,7 @@
         }
 
         if (strpos($value, '.') !== 0) {
-            return $this->newBean($value, $id);
+            return $this->safeNewBean($value, $id);
         }
 
         // Remove `.`
