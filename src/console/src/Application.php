<?php

namespace Swoft\Console;

use Swoft\Bean\Annotation\Mapping\Bean;
use Swoft\Co;
use Swoft\Console\Concern\RenderHelpInfoTrait;
use Swoft\Console\Contract\ConsoleInterface;
use Swoft\Console\Input\Input;
use Swoft\Console\Output\Output;
use Swoft\Console\Router\Router;
use Swoft\Stdlib\Helper\Arr;
use Swoft\Stdlib\Helper\ObjectHelper;
use Swoft\Stdlib\Helper\PhpHelper;
use Swoole\Event;
use function input;
use function output;

/**
 * Class Application
 *
 * @since 2.0
 * @Bean("cliApp")
 */
class Application implements ConsoleInterface
{
    use RenderHelpInfoTrait;

    // {$%s} name -> {name}
    protected const HELP_VAR_LEFT  = '{';
    protected const HELP_VAR_RIGHT = '}';

    /** @var array */
    private static $globalOptions = [
        '--debug'       => 'Setting the application runtime debug level(0 - 4)',
        // '--profile'     => 'Display timing and memory usage information',
        '--no-color'    => 'Disable color/ANSI for message output',
        '-h, --help'    => 'Display this help message',
        '-V, --version' => 'Show application version information',
    ];

    /**
     * @var Input
     */
    protected $input;

    /**
     * @var Output
     */
    protected $output;

    /**
     * @var string
     */
    private $name = 'My Application';

    /**
     * @var string
     */
    private $version = '0.0.1';

    /**
     * @var string
     */
    private $description = 'Console application description';

    /**
     * @var array
     */
    private $commentsVars = [];

    /**
     * Class constructor.
     * @param array $options
     */
    public function __construct(array $options = [])
    {
        ObjectHelper::init($this, $options);
    }

    /**
     * Provides parsable parsing variables for command annotations.
     * Can be used in comments in commands.
     *
     * @return array
     */
    public function commentsVars(): array
    {
        // e.g: `more info see {name}:index`
        return [
            'name'        => $this->getName(),
            'description' => $this->getDescription(),
            // 'group' => self::getName(),
            'workDir'     => input()->getPwd(),
            'script'      => input()->getScript(), // bin/app
            'command'     => input()->getCommand(), // demo OR home:test
            'fullCommand' => input()->getFullCommand(),
        ];
    }

    protected function prepare(): void
    {
        $this->input  = input();
        $this->output = output();

        // load builtin comments vars
        $this->setCommentsVars($this->commentsVars());
    }

    /**
     * @return void
     */
    public function run(): void
    {
        try {
            $this->prepare();

            // get input command
            $inputCommand = $this->input->getCommand();

            if (!$inputCommand) {
                $this->filterSpecialOption();
            } else {
                $this->doRun($inputCommand);
            }
        } catch (\Throwable $e) {
            $this->output->writef(
                "<error>%s</error>\nAt %s line <cyan>%d</cyan>",
                $e->getMessage(),
                $e->getFile(),
                $e->getLine()
            );
            $this->output->writef("Trace:\n%s", $e->getTraceAsString());
        }
    }

    /**
     * @param string $inputCmd
     * @return void
     * @throws \ReflectionException
     * @throws \Swoft\Bean\Exception\ContainerException
     */
    public function doRun(string $inputCmd): void
    {
        $output = $this->output;
        /* @var Router $router */
        $router = \Swoft::getBean('cliRouter');
        $result = $router->match($inputCmd);

        // Command not found
        if ($result[0] === Router::NOT_FOUND) {
            $names = $router->getAllNames();
            $output->liteError("The entered command '{$inputCmd}' is not exists!");

            // find similar command names by similar_text()
            if ($similar = Arr::findSimilar($inputCmd, $names)) {
                $output->writef("\nMaybe what you mean is:\n    <info>%s</info>", \implode(', ', $similar));
            } else {
                $this->showApplicationHelp(false);
            }
            return;
        }

        $info = $result[1];

        // Only input a group name, display help for the group
        if ($result[0] === Router::ONLY_GROUP) {
            $this->showGroupHelp($info['group']);
            return;
        }

        // Display help for a command
        if ($this->input->getSameOpt(['h', 'help'])) {
            $this->showCommandHelp($info);
            return;
        }

        // Call command handler
        $this->dispatch($info);
    }

    /**
     * Filter special option. eg: -h, --help, --version
     * @return void
     * @throws \ReflectionException
     * @throws \Swoft\Bean\Exception\ContainerException
     */
    private function filterSpecialOption(): void
    {
        // Version option resolution
        if ($this->input->getSameOpt(['V', 'version'], false)) {
            $this->showVersionInfo();
            return;
        }

        // Display application help, command list
        $this->showApplicationHelp(false);
    }

    /**
     * @param array $route
     * @return void
     * @throws \ReflectionException
     * @throws \Swoft\Bean\Exception\ContainerException
     */
    public function dispatch(array $route): void
    {
        [$className, $method] = $route['handler'];

        // bind method params
        $bindParams = $this->getBindParams($className, $method);
        $beanObject = \Swoft::getBean($className);

        // blocking running
<<<<<<< HEAD
        // if (!$route['coroutine']) {
//             $this->beforeExecute(\get_parent_class($beanObject), $method);
//             PhpHelper::call([$beanObject, $method], $bindParams);
//             $this->afterExecute($method);
//             return;
        // }
=======
        if (!$route['coroutine']) {
            $this->beforeExecute(\get_parent_class($beanObject), $method);
            PhpHelper::call([$beanObject, $method], $bindParams);
            $this->afterExecute($method);
            return;
        }
>>>>>>> 4c01b1b9

        // coroutine running
        Co::create(function () use ($beanObject, $method, $bindParams) {
            $this->beforeExecute(\get_parent_class($beanObject), $method);
            PhpHelper::call([$beanObject, $method], $bindParams);
            $this->afterExecute($method);
        });
//
        Event::wait();
    }

    /**
     * Get method bounded params
     *
     * @param string $class
     * @param string $method
     * @return array
     * @throws \ReflectionException
     */
    private function getBindParams(string $class, string $method): array
    {
        $classInfo = \Swoft::getReflection($class);

        if (!isset($classInfo['methods'][$method])) {
            return [];
        }

        // binding params
        $bindParams   = [];
        $methodParams = $classInfo['methods'][$method]['params'];

        /**
         * @var string               $key
         * @var \ReflectionParameter $reflectParam
         */
        foreach ($methodParams as $key => $reflectParam) {
            $reflectType = $reflectParam->getType();

            // undefined type of the param
            if ($reflectType === null) {
                $bindParams[$key] = null;
                continue;
            }

            // defined type of the param
            $type = $reflectType->getName();
            if ($type === Output::class) {
                $bindParams[$key] = \output();
            } elseif ($type === Input::class) {
                $bindParams[$key] = \input();
            } else {
                $bindParams[$key] = null;
            }
        }

        return $bindParams;
    }

    /**
     * Before execute command
     *
     * @param string $class
     * @param string $command
     * @throws \ReflectionException
     * @throws \Swoft\Bean\Exception\ContainerException
     */
    private function beforeExecute(string $class, string $command): void
    {
        // TODO ... event params
        \Swoft::trigger(ConsoleEvent::BEFORE_EXECUTE, $command, $class);
    }

    /**
     * After execute command
     *
     * @param string $command
     * @throws \ReflectionException
     * @throws \Swoft\Bean\Exception\ContainerException
     */
    private function afterExecute(string $command): void
    {
        // TODO ... event params
        \Swoft::trigger(ConsoleEvent::AFTER_EXECUTE, $command);
    }

    /**
     * Replace the variable in the comment with the corresponding value
     * @param string $str
     * @param array  $vars
     * @return string
     */
    protected function parseCommentsVars(string $str, array $vars): string
    {
        // not use vars
        if (false === \strpos($str, self::HELP_VAR_LEFT)) {
            return $str;
        }

        $map = [];

        foreach ($vars as $key => $value) {
            $key = self::HELP_VAR_LEFT . $key . self::HELP_VAR_RIGHT;
            // save
            $map[$key] = $value;
        }

        return $map ? \strtr($str, $map) : $str;
    }

    /**
     * @return array
     */
    public function getCommentsVars(): array
    {
        return $this->commentsVars;
    }

    /**
     * @param array $vars
     */
    public function setCommentsVars(array $vars): void
    {
        if ($vars) {
            $this->commentsVars = \array_merge($this->commentsVars, $vars);
        }
    }

    /**
     * @return string
     */
    public function getName(): string
    {
        return $this->name;
    }

    /**
     * @param string $name
     */
    public function setName(string $name): void
    {
        $this->name = \trim($name);
    }

    /**
     * @return string
     */
    public function getVersion(): string
    {
        return $this->version;
    }

    /**
     * @param string $version
     */
    public function setVersion(string $version): void
    {
        $this->version = $version;
    }

    /**
     * @return string
     */
    public function getDescription(): string
    {
        return $this->description ? \ucfirst($this->description) : '';
    }

    /**
     * @param string $description
     */
    public function setDescription(string $description): void
    {
        $this->description = \trim($description);
    }
}<|MERGE_RESOLUTION|>--- conflicted
+++ resolved
@@ -212,21 +212,12 @@
         $beanObject = \Swoft::getBean($className);
 
         // blocking running
-<<<<<<< HEAD
-        // if (!$route['coroutine']) {
-//             $this->beforeExecute(\get_parent_class($beanObject), $method);
-//             PhpHelper::call([$beanObject, $method], $bindParams);
-//             $this->afterExecute($method);
-//             return;
-        // }
-=======
         if (!$route['coroutine']) {
             $this->beforeExecute(\get_parent_class($beanObject), $method);
             PhpHelper::call([$beanObject, $method], $bindParams);
             $this->afterExecute($method);
             return;
         }
->>>>>>> 4c01b1b9
 
         // coroutine running
         Co::create(function () use ($beanObject, $method, $bindParams) {
@@ -234,7 +225,7 @@
             PhpHelper::call([$beanObject, $method], $bindParams);
             $this->afterExecute($method);
         });
-//
+
         Event::wait();
     }
 
