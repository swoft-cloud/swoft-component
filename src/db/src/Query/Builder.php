--- conflicted
+++ resolved
@@ -3006,12 +3006,8 @@
             $searchWhere = array_merge($baseWhere, $wheres);
         }
 
-<<<<<<< HEAD
-        $exitsList = $this->select($primary, ...$whereKeys)->where($searchWhere)->get();
-=======
->>>>>>> 5cafa501
+        $exitsList  = $this->select($primary, ...$whereKeys)->where($searchWhere)->get();
         $uniqueKeys = array_keys($searchWhere);
-        $exitsList  = $this->select($primary, ...$uniqueKeys)->where($searchWhere)->get();
         foreach ($exitsList as $record) {
             $mergeData = $record;
             if ($baseWhere) {
