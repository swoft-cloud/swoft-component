<?php
/**
 * This file is part of Swoft.
 *
 * @link     https://swoft.org
 * @document https://doc.swoft.org
 * @contact  group@swoft.org
 * @license  https://github.com/swoft-cloud/swoft/blob/master/LICENSE
 */
namespace SwoftTest\Db\Cases;

use PHPUnit\Framework\TestCase;

/**
 * Class AbstractTestCase
 *
 * @package SwoftTest\Db\Cases
 */
abstract class AbstractTestCase extends TestCase
{
    protected function tearDown()
    {
        parent::tearDown();
<<<<<<< HEAD
        swoole_timer_after(5 * 1000, function () {
=======
        swoole_timer_after(6 * 1000, function () {
>>>>>>> 2c17c3e7
            swoole_event_exit();
        });
    }
}<|MERGE_RESOLUTION|>--- conflicted
+++ resolved
@@ -21,11 +21,7 @@
     protected function tearDown()
     {
         parent::tearDown();
-<<<<<<< HEAD
-        swoole_timer_after(5 * 1000, function () {
-=======
         swoole_timer_after(6 * 1000, function () {
->>>>>>> 2c17c3e7
             swoole_event_exit();
         });
     }
