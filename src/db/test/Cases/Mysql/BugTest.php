--- conflicted
+++ resolved
@@ -8,10 +8,7 @@
 use SwoftTest\Db\Cases\AbstractMysqlCase;
 use SwoftTest\Db\Testing\Entity\Count;
 use SwoftTest\Db\Testing\Entity\Keyword;
-<<<<<<< HEAD
-=======
 use SwoftTest\Db\Testing\Entity\NoInc;
->>>>>>> 94d01ddd
 use SwoftTest\Db\Testing\Entity\User;
 
 /**
@@ -351,8 +348,6 @@
         });
     }
 
-<<<<<<< HEAD
-=======
     public function testNoInc()
     {
         NoInc::query()->where('id',0)->delete()->getResult();
@@ -378,6 +373,5 @@
         $this->assertEquals(123445,$entity->getId());
     }
 
->>>>>>> 94d01ddd
 
 }