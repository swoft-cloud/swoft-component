--- conflicted
+++ resolved
@@ -473,8 +473,6 @@
         $result = User::query()->where('id', $id)->one()->getResult();
         $this->assertEquals($id, $result->getId());
     }
-<<<<<<< HEAD
-=======
     
     /**
      * 使用函数是否可用
@@ -571,5 +569,4 @@
             $this->testColumnAlias();
         });
     }
->>>>>>> 94d01ddd
 }