<?php

use Swoft\Db\Database;
use Swoft\Db\Pool;

return [
    'config'   => [
        'path' => __DIR__ . '/../config',
    ],
<<<<<<< HEAD
    'db'     => [
        'dsn'      => 'mysql:dbname=test;host=172.17.0.2',
=======
    'db'       => [
        'class'    => Database::class,
        'dsn'      => 'mysql:dbname=swoft;host=127.0.0.1',
>>>>>>> 74740a00
        'username' => 'root',
        'password' => '123456'
    ],
    'db2'      => [
        'class'  => Database::class,
        'writes' => [
            [
                'dsn'      => 'mysql:dbname=swoft;host=127.0.0.1',
                'username' => 'root',
                'password' => '123456',
            ],
        ],
        'reads'  => [
            [
                'dsn'      => 'mysql:dbname=swoft;host=127.0.0.1',
                'username' => 'root',
                'password' => '123456',
            ]
        ],
    ],
    'db.pool2' => [
        'class'    => Pool::class,
        'database' => \bean('db2')
    ]
];
<|MERGE_RESOLUTION|>--- conflicted
+++ resolved
@@ -7,14 +7,9 @@
     'config'   => [
         'path' => __DIR__ . '/../config',
     ],
-<<<<<<< HEAD
     'db'     => [
+        'class'    => Database::class,
         'dsn'      => 'mysql:dbname=test;host=172.17.0.2',
-=======
-    'db'       => [
-        'class'    => Database::class,
-        'dsn'      => 'mysql:dbname=swoft;host=127.0.0.1',
->>>>>>> 74740a00
         'username' => 'root',
         'password' => '123456'
     ],
@@ -22,14 +17,14 @@
         'class'  => Database::class,
         'writes' => [
             [
-                'dsn'      => 'mysql:dbname=swoft;host=127.0.0.1',
+                'dsn'      => 'mysql:dbname=test;host=172.17.0.2',
                 'username' => 'root',
                 'password' => '123456',
             ],
         ],
         'reads'  => [
             [
-                'dsn'      => 'mysql:dbname=swoft;host=127.0.0.1',
+                'dsn'      => 'mysql:dbname=test;host=172.17.0.2',
                 'username' => 'root',
                 'password' => '123456',
             ]
