<?php
// vendor at component dir
<<<<<<< HEAD
if (file_exists(dirname(__DIR__) . '/vendor/autoload.php')) {
    require dirname(__DIR__) . '/vendor/autoload.php';
    // application's vendor
} elseif (file_exists(dirname(__DIR__, 3) . '/vendor/autoload.php')) {
    /** @var \Composer\Autoload\ClassLoader $loader */
    $loader = require dirname(__DIR__, 3) . '/vendor/autoload.php';

=======
use Composer\Autoload\ClassLoader;

if (file_exists(dirname(__DIR__) . '/vendor/autoload.php')) {
    require dirname(__DIR__) . '/vendor/autoload.php';
    // application's vendor
} elseif (file_exists(dirname(__DIR__, 3) . '/vendor/autoload.php')) {
    /** @var \Composer\Autoload\ClassLoader $loader */
    $loader = require dirname(__DIR__, 3) . '/vendor/autoload.php';

>>>>>>> 33163fe6
    // need load testing psr4 config map
    $componentDir  = dirname(__DIR__, 3);
    $componentJson = $componentDir . '/composer.json';
    $composerData  = json_decode(file_get_contents($componentJson), true);
    foreach ($composerData['autoload-dev']['psr-4'] as $prefix => $dir) {
        $loader->addPsr4($prefix, $componentDir . '/' . $dir);
    }
} elseif (file_exists(dirname(__DIR__, 5) . '/autoload.php')) {
<<<<<<< HEAD
    /** @var \Composer\Autoload\ClassLoader $loader */
=======
    /** @var ClassLoader $loader */
>>>>>>> 33163fe6
    $loader = require dirname(__DIR__, 5) . '/autoload.php';

    // need load testing psr4 config map
    $componentDir  = dirname(__DIR__, 3);
    $componentJson = $componentDir . '/composer.json';
    $composerData  = json_decode(file_get_contents($componentJson), true);

    foreach ($composerData['autoload-dev']['psr-4'] as $prefix => $dir) {
        $loader->addPsr4($prefix, $componentDir . '/' . $dir);
    }
} else {
    exit('Please run "composer install" to install the dependencies' . PHP_EOL);
<<<<<<< HEAD
}
=======
}

\Swoole\Runtime::enableCoroutine();
$application = new \Swoft\Test\TestApplication();
$application->setBeanFile(__DIR__ . '/testing/bean.php');
$application->run();
>>>>>>> 33163fe6
<|MERGE_RESOLUTION|>--- conflicted
+++ resolved
@@ -1,15 +1,7 @@
 <?php
 // vendor at component dir
-<<<<<<< HEAD
-if (file_exists(dirname(__DIR__) . '/vendor/autoload.php')) {
-    require dirname(__DIR__) . '/vendor/autoload.php';
-    // application's vendor
-} elseif (file_exists(dirname(__DIR__, 3) . '/vendor/autoload.php')) {
-    /** @var \Composer\Autoload\ClassLoader $loader */
-    $loader = require dirname(__DIR__, 3) . '/vendor/autoload.php';
-
-=======
 use Composer\Autoload\ClassLoader;
+use Swoole\Runtime;
 
 if (file_exists(dirname(__DIR__) . '/vendor/autoload.php')) {
     require dirname(__DIR__) . '/vendor/autoload.php';
@@ -17,8 +9,6 @@
 } elseif (file_exists(dirname(__DIR__, 3) . '/vendor/autoload.php')) {
     /** @var \Composer\Autoload\ClassLoader $loader */
     $loader = require dirname(__DIR__, 3) . '/vendor/autoload.php';
-
->>>>>>> 33163fe6
     // need load testing psr4 config map
     $componentDir  = dirname(__DIR__, 3);
     $componentJson = $componentDir . '/composer.json';
@@ -27,30 +17,20 @@
         $loader->addPsr4($prefix, $componentDir . '/' . $dir);
     }
 } elseif (file_exists(dirname(__DIR__, 5) . '/autoload.php')) {
-<<<<<<< HEAD
-    /** @var \Composer\Autoload\ClassLoader $loader */
-=======
     /** @var ClassLoader $loader */
->>>>>>> 33163fe6
     $loader = require dirname(__DIR__, 5) . '/autoload.php';
-
     // need load testing psr4 config map
     $componentDir  = dirname(__DIR__, 3);
     $componentJson = $componentDir . '/composer.json';
     $composerData  = json_decode(file_get_contents($componentJson), true);
-
     foreach ($composerData['autoload-dev']['psr-4'] as $prefix => $dir) {
         $loader->addPsr4($prefix, $componentDir . '/' . $dir);
     }
 } else {
     exit('Please run "composer install" to install the dependencies' . PHP_EOL);
-<<<<<<< HEAD
-}
-=======
 }
 
-\Swoole\Runtime::enableCoroutine();
+Runtime::enableCoroutine();
 $application = new \Swoft\Test\TestApplication();
 $application->setBeanFile(__DIR__ . '/testing/bean.php');
-$application->run();
->>>>>>> 33163fe6
+$application->run();