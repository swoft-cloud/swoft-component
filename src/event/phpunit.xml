--- conflicted
+++ resolved
@@ -1,21 +1,4 @@
 <?xml version="1.0" encoding="UTF-8"?>
-<<<<<<< HEAD
-<phpunit
-        xmlns:xsi="http://www.w3.org/2001/XMLSchema-instance"
-        xsi:noNamespaceSchemaLocation="phpunit.xsd"
-        bootstrap="test/bootstrap.php"
-        backupGlobals="false"
-        backupStaticAttributes="false"
-        colors="true"
-        convertErrorsToExceptions="true"
-        convertNoticesToExceptions="true"
-        convertWarningsToExceptions="true"
-        processIsolation="false"
-        stopOnFailure="false">
-    <testsuites>
-        <testsuite name="test">
-            <directory suffix="Test.php">./test/unit</directory>
-=======
 <phpunit backupGlobals="false"
          backupStaticAttributes="false"
          bootstrap="test/bootstrap.php"
@@ -28,7 +11,6 @@
     <testsuites>
         <testsuite name="Tests">
             <directory suffix="Test.php">test/unit</directory>
->>>>>>> ad332d60
         </testsuite>
     </testsuites>
     <filter>
