<?php

namespace Swoft\Bean;

use Psr\Container\ContainerInterface;
use Swoft\Aop\Aop;
use Swoft\Aop\Proxy\Proxy;
use Swoft\App;
use Swoft\Bean\Annotation\Scope;
use Swoft\Bean\ObjectDefinition\ArgsInjection;
use Swoft\Bean\ObjectDefinition\MethodInjection;
use Swoft\Bean\ObjectDefinition\PropertyInjection;
use Swoft\Bean\Resource\DefinitionResource;
use Swoft\Bean\Resource\ServerAnnotationResource;
use Swoft\Bean\Resource\WorkerAnnotationResource;
use Swoft\Exception\ContainerException;

/**
 * Class Container
 *
 * @package Swoft\Bean
 */
class Container implements ContainerInterface
{
    /**
     * Map of entries with Singleton scope that are already resolved.
     *
     * @var array
     */
    private $singletonEntries = [];

    /**
     * 已解析的bean规则
     *
     * @var ObjectDefinition[][]
     */
    private $definitions = [];

    /**
     * properties.php配置信息
     *
     * @var array
     */
    private $properties = [];

    /**
     * 默认创建bean执行的初始化方法
     *
     * @var string
     */
    private $initMethod = 'init';

    /**
     * 获取一个bean
     *
     * @param string $name 名称
     *
     * @return mixed
     * @throws \InvalidArgumentException
     * @throws \ReflectionException
     * @throws ContainerException
     */
    public function get($name)
    {
        // 已经创建
        if (isset($this->singletonEntries[$name])) {
            return $this->singletonEntries[$name];
        }

        // 未定义
        if (! isset($this->definitions[$name])) {
            throw new ContainerException(sprintf('Bean [%s] not exist', $name));
        }

        /* @var ObjectDefinition $objectDefinition */
        $objectDefinition = $this->definitions[$name];

        return $this->set($name, $objectDefinition);
    }

    /**
     * Returns true if the container can return an entry for the given identifier.
     * Returns false otherwise.
     * `has($id)` returning true does not mean that `get($id)` will not throw an exception.
     * It does however mean that `get($id)` will not throw a `NotFoundExceptionInterface`.
     *
     * @param string $id Identifier of the entry to look for.
     * @return bool
     */
    public function has($id): bool
    {
        return isset($this->definitions[$id]);
    }

    /**
     * 是否存在某个bean
     *
     * @param string $beanName 名称
     *
     * @return bool
     */
    public function hasBean(string $beanName): bool
    {
        return isset($this->definitions[$beanName]);
    }

    /**
     * 定义配置bean
     *
     * @param array $definitions
     */
    public function addDefinitions(array $definitions)
    {
        $resource          = new DefinitionResource($definitions);
        $this->definitions = array_merge($resource->getDefinitions(), $this->definitions);
    }

    /**
     * Register the annotation of server
     */
    public function autoloadServerAnnotation()
    {
        $bootScan = $this->getScanNamespaceFromProperties('bootScan');
        $resource = new ServerAnnotationResource($this->properties);
        $resource->addScanNamespace($bootScan);
        $definitions = $resource->getDefinitions();

        $this->definitions = array_merge($definitions, $this->definitions);
    }

    /**
     * Register the annotation of worker
     */
    public function autoloadWorkerAnnotation()
    {
        $beanScan = $this->getBeanScanNamespace();
        $resource = new WorkerAnnotationResource($this->properties);
        $resource->addScanNamespace($beanScan);
        $definitions = $resource->getDefinitions();

        $this->definitions = \array_merge($definitions, $this->definitions);
    }

    /**
<<<<<<< HEAD
     * 初始化已定义的bean
     *
     * @throws \Swoft\Exception\ContainerException
=======
>>>>>>> 8745bd84
     * @throws \InvalidArgumentException
     * @throws \ReflectionException
     */
    public function initBeans()
    {
        $autoInitBeans = $this->properties['autoInitBean'] ?? false;
        if (! $autoInitBeans) {
            return;
        }

        // 循环初始化
        foreach ($this->definitions as $beanName => $definition) {
            $this->get($beanName);
        }
    }

    /**
     * Get all bean definitions
     *
     * @return array
     */
    public function getDefinitions(): array
    {
        return $this->definitions;
    }

    /**
     * @param array $properties
     */
    public function setProperties(array $properties)
    {
        $this->properties = $properties;
    }

    /**
     * @return array
     */
    public function getBeanNames(): array
    {
        return \array_keys($this->definitions);
    }

    /**
     * @return array
     */
    public function getProperties(): array
    {
        return $this->properties;
    }

    /**
<<<<<<< HEAD
     * @param string           $name
     * @param ObjectDefinition $objectDefinition Bean definition
     * @return object The proxy class of bean
     * @throws \RuntimeException
     * @throws \Swoft\Exception\ContainerException
=======
     * 创建bean
     *
     * @param string           $name             名称
     * @param ObjectDefinition $objectDefinition bean定义
     *
     * @return object
>>>>>>> 8745bd84
     * @throws \ReflectionException
     * @throws \InvalidArgumentException
     */
    private function set(string $name, ObjectDefinition $objectDefinition)
    {
<<<<<<< HEAD
        if ($refBeanName = $objectDefinition->getRef()) {
            return $this->get($refBeanName);
        }

        // Get bean definition
        $scope = $objectDefinition->getScope();
        $className = $objectDefinition->getClassName();
        $propertyInjects = $objectDefinition->getPropertyInjections();
=======
        // bean创建信息
        $scope             = $objectDefinition->getScope();
        $className         = $objectDefinition->getClassName();
        $propertyInjects   = $objectDefinition->getPropertyInjections();
>>>>>>> 8745bd84
        $constructorInject = $objectDefinition->getConstructorInjection();

        // Construtor
        $constructorParameters = [];
        if ($constructorInject !== null) {
            $constructorParameters = $this->getConstructorInjection($constructorInject);
        }

<<<<<<< HEAD
        $proxyClass = $className;
        if ($name !== Aop::class && $this->hasBean(Aop::class)) {
            $proxyClass = $this->getProxyClass($name, $className);
        }

        $reflectionClass = new \ReflectionClass($proxyClass);

        // New bean instance
        $object = $this->newBeanInstance($reflectionClass, $constructorParameters);
=======
        $reflectionClass = new \ReflectionClass($className);
        $properties      = $reflectionClass->getProperties();

        // new实例
        $isExeMethod = $reflectionClass->hasMethod($this->initMethod);
        $object      = $this->newBeanInstance($reflectionClass, $constructorParameters);
>>>>>>> 8745bd84

        // Inject properties
        $this->injectProperties($object, $reflectionClass->getProperties(), $propertyInjects);

        // Execute 'init' method if exist.
        if ($reflectionClass->hasMethod($this->initMethod)) {
            $object->{$this->initMethod}();
        }

        // Handle bean scope
        if ($scope === Scope::SINGLETON) {
            $this->singletonEntries[$name] = $object;
        }

        return $object;
    }

    /**
<<<<<<< HEAD
     * Get Constructor injection
     *
     * @param MethodInjection $constructorInjection
=======
     * proxy bean
     *
     * @param string $name
     * @param string $className
     * @param object $object
     *
     * @return object
     * @throws \ReflectionException
     */
    private function proxyBean(string $name, string $className, $object)
    {
        /* @var Aop $aop */
        $aop = App::getBean(Aop::class);

        $rc  = new \ReflectionClass($className);
        $rms = $rc->getMethods();
        foreach ($rms as $rm) {
            $method      = $rm->getName();
            $annotations = Collector::$methodAnnotations[$className][$method] ?? [];
            $annotations = array_unique($annotations);
            $aop->match($name, $className, $method, $annotations);
        }

        $handler = new AopHandler($object);

        return Proxy::newProxyInstance(\get_class($object), $handler);
    }

    /**
     * 获取构造函数参数
     *
     * @param MethodInjection $constructorInject
     *
>>>>>>> 8745bd84
     * @return array
     * @throws \InvalidArgumentException
     * @throws \ReflectionException
     */
    private function getConstructorInjection(MethodInjection $constructorInjection): array
    {
        $constructorParameters = [];

        /* @var ArgsInjection $parameter */
        foreach ($constructorInjection->getParameters() as $parameter) {
            $argValue = $parameter->getValue();
            if (\is_array($argValue)) {
                $constructorParameters[] = $this->injectArrayArgs($argValue);
                continue;
            }
            if ($parameter->isRef()) {
                $constructorParameters[] = $this->get($parameter->getValue());
                continue;
            }
            $constructorParameters[] = $parameter->getValue();
        }

        return $constructorParameters;
    }

    /**
     * @param \ReflectionClass $reflectionClass
     * @param array            $constructorParameters
<<<<<<< HEAD
=======
     *
>>>>>>> 8745bd84
     * @return object
     */
    private function newBeanInstance(\ReflectionClass $reflectionClass, array $constructorParameters)
    {
        if ($reflectionClass->hasMethod('__construct')) {
            return $reflectionClass->newInstanceArgs($constructorParameters);
        }

        return $reflectionClass->newInstance();
    }

    /**
<<<<<<< HEAD
     * @param  mixed                $object
     * @param \ReflectionProperty[] $properties $properties
     * @param  mixed                $propertyInjects
=======
     * 注入属性
     *
     * @param  mixed                $object
     * @param \ReflectionProperty[] $properties $properties
     * @param  mixed                $propertyInjects
     *
>>>>>>> 8745bd84
     * @throws \InvalidArgumentException
     * @throws \ReflectionException
     */
    private function injectProperties($object, array $properties, $propertyInjects)
    {
        foreach ($properties as $property) {
            // Cannot handle static property
            if ($property->isStatic()) {
                continue;
            }

            // Is property has injections ?
            $propertyName = $property->getName();
            if (! isset($propertyInjects[$propertyName])) {
                continue;
            }

            // Set property visibility
            if (! $property->isPublic()) {
                $property->setAccessible(true);
            }

            // Get property injection
            /* @var PropertyInjection $propertyInjection */
            $propertyInjection = $propertyInjects[$propertyName];
            $injectProperty = $propertyInjection->getValue();
            if (\is_array($injectProperty)) {
                $injectProperty = $this->injectArrayArgs($injectProperty);
            }

            // Is reference bean ?
            if ($propertyInjection->isRef()) {
                $injectProperty = $this->get($injectProperty);
            }

            if ($injectProperty !== null) {
                $property->setValue($object, $injectProperty);
            }
        }
    }

    /**
     * @param array $injectProperty
     *
     * @return array
     * @throws \InvalidArgumentException
     * @throws \ReflectionException
     */
    private function injectArrayArgs(array $injectProperty): array
    {
        $injectAry = [];
        foreach ($injectProperty as $key => $property) {
            // 递归循环注入
            if (\is_array($property)) {
                $injectAry[$key] = $this->injectArrayArgs($property);
                continue;
            }

            // 参数注入
            if ($property instanceof ArgsInjection) {
                $propertyValue = $property->getValue();
                if ($property->isRef()) {
                    $injectAry[$key] = $this->get($propertyValue);
                    continue;
                }
                $injectAry[$key] = $propertyValue;
            }
        }

        if (empty($injectAry)) {
            $injectAry = $injectProperty;
        }

        return $injectAry;
    }

    /**
     * @param string $name
     * @return array
     */
    private function getScanNamespaceFromProperties(string $name): array
    {
        $properties = $this->properties;

<<<<<<< HEAD
        if (! isset($properties[$name]) || ! \is_array($properties[$name])) {
=======
        if (!isset($properties[$name]) || !\is_array($properties[$name])) {
>>>>>>> 8745bd84
            return [];
        }

        return $properties[$name];
    }

    /**
     * Get the proxy class
     *
     * @param string $name
     * @param string $className
     * @return string
     * @throws \Swoft\Exception\ContainerException
     * @throws \InvalidArgumentException
     * @throws \RuntimeException
     * @throws \ReflectionException
     */
<<<<<<< HEAD
    private function getProxyClass(string $name, string $className): string
    {
        /* @var Aop $aop */
        $aop = $this->get(Aop::class);
        $reflectionClass = new \ReflectionClass($className);
        $reflectionMethods = $reflectionClass->getMethods();
        foreach ($reflectionMethods as $reflectionMethod) {
            $method = $reflectionMethod->getName();
            $annotations = Collector::$methodAnnotations[$className][$method] ?? [];
            $annotations = array_unique($annotations);
            $aop->match($name, $className, $method, $annotations);
        }

        // Init Parser
        ! Proxy::hasParser() && Proxy::initDefaultParser(App::isWorkerStatus());
        return Proxy::newProxyClass($className);
=======
    private function getBeanScanNamespace(): array
    {
        $beanScan    = $this->getScanNamespaceFromProperties('beanScan');
        $excludeScan = $this->getScanNamespaceFromProperties('excludeScan');
        if (!empty($beanScan)) {
            return array_diff($beanScan, $excludeScan);
        }

        $appDir = alias("@app");
        $dirs   = glob($appDir . "/*");

        $beanNamespace = [];
        foreach ($dirs as $dir) {
            if (!is_dir($dir)) {
                continue;
            }
            $nsName          = basename($dir);
            $beanNamespace[] = sprintf('App\%s', $nsName);
        }

        $bootScan = $this->getScanNamespaceFromProperties('bootScan');
        $beanScan = array_diff($beanNamespace, $bootScan, $excludeScan);

        return $beanScan;
>>>>>>> 8745bd84
    }
}<|MERGE_RESOLUTION|>--- conflicted
+++ resolved
@@ -142,12 +142,9 @@
     }
 
     /**
-<<<<<<< HEAD
      * 初始化已定义的bean
      *
      * @throws \Swoft\Exception\ContainerException
-=======
->>>>>>> 8745bd84
      * @throws \InvalidArgumentException
      * @throws \ReflectionException
      */
@@ -199,26 +196,15 @@
     }
 
     /**
-<<<<<<< HEAD
      * @param string           $name
      * @param ObjectDefinition $objectDefinition Bean definition
      * @return object The proxy class of bean
      * @throws \RuntimeException
-     * @throws \Swoft\Exception\ContainerException
-=======
-     * 创建bean
-     *
-     * @param string           $name             名称
-     * @param ObjectDefinition $objectDefinition bean定义
-     *
-     * @return object
->>>>>>> 8745bd84
      * @throws \ReflectionException
      * @throws \InvalidArgumentException
      */
     private function set(string $name, ObjectDefinition $objectDefinition)
     {
-<<<<<<< HEAD
         if ($refBeanName = $objectDefinition->getRef()) {
             return $this->get($refBeanName);
         }
@@ -227,12 +213,6 @@
         $scope = $objectDefinition->getScope();
         $className = $objectDefinition->getClassName();
         $propertyInjects = $objectDefinition->getPropertyInjections();
-=======
-        // bean创建信息
-        $scope             = $objectDefinition->getScope();
-        $className         = $objectDefinition->getClassName();
-        $propertyInjects   = $objectDefinition->getPropertyInjections();
->>>>>>> 8745bd84
         $constructorInject = $objectDefinition->getConstructorInjection();
 
         // Construtor
@@ -241,7 +221,6 @@
             $constructorParameters = $this->getConstructorInjection($constructorInject);
         }
 
-<<<<<<< HEAD
         $proxyClass = $className;
         if ($name !== Aop::class && $this->hasBean(Aop::class)) {
             $proxyClass = $this->getProxyClass($name, $className);
@@ -251,14 +230,6 @@
 
         // New bean instance
         $object = $this->newBeanInstance($reflectionClass, $constructorParameters);
-=======
-        $reflectionClass = new \ReflectionClass($className);
-        $properties      = $reflectionClass->getProperties();
-
-        // new实例
-        $isExeMethod = $reflectionClass->hasMethod($this->initMethod);
-        $object      = $this->newBeanInstance($reflectionClass, $constructorParameters);
->>>>>>> 8745bd84
 
         // Inject properties
         $this->injectProperties($object, $reflectionClass->getProperties(), $propertyInjects);
@@ -277,45 +248,9 @@
     }
 
     /**
-<<<<<<< HEAD
      * Get Constructor injection
      *
      * @param MethodInjection $constructorInjection
-=======
-     * proxy bean
-     *
-     * @param string $name
-     * @param string $className
-     * @param object $object
-     *
-     * @return object
-     * @throws \ReflectionException
-     */
-    private function proxyBean(string $name, string $className, $object)
-    {
-        /* @var Aop $aop */
-        $aop = App::getBean(Aop::class);
-
-        $rc  = new \ReflectionClass($className);
-        $rms = $rc->getMethods();
-        foreach ($rms as $rm) {
-            $method      = $rm->getName();
-            $annotations = Collector::$methodAnnotations[$className][$method] ?? [];
-            $annotations = array_unique($annotations);
-            $aop->match($name, $className, $method, $annotations);
-        }
-
-        $handler = new AopHandler($object);
-
-        return Proxy::newProxyInstance(\get_class($object), $handler);
-    }
-
-    /**
-     * 获取构造函数参数
-     *
-     * @param MethodInjection $constructorInject
-     *
->>>>>>> 8745bd84
      * @return array
      * @throws \InvalidArgumentException
      * @throws \ReflectionException
@@ -344,10 +279,6 @@
     /**
      * @param \ReflectionClass $reflectionClass
      * @param array            $constructorParameters
-<<<<<<< HEAD
-=======
-     *
->>>>>>> 8745bd84
      * @return object
      */
     private function newBeanInstance(\ReflectionClass $reflectionClass, array $constructorParameters)
@@ -360,18 +291,9 @@
     }
 
     /**
-<<<<<<< HEAD
      * @param  mixed                $object
      * @param \ReflectionProperty[] $properties $properties
      * @param  mixed                $propertyInjects
-=======
-     * 注入属性
-     *
-     * @param  mixed                $object
-     * @param \ReflectionProperty[] $properties $properties
-     * @param  mixed                $propertyInjects
-     *
->>>>>>> 8745bd84
      * @throws \InvalidArgumentException
      * @throws \ReflectionException
      */
@@ -456,11 +378,7 @@
     {
         $properties = $this->properties;
 
-<<<<<<< HEAD
         if (! isset($properties[$name]) || ! \is_array($properties[$name])) {
-=======
-        if (!isset($properties[$name]) || !\is_array($properties[$name])) {
->>>>>>> 8745bd84
             return [];
         }
 
@@ -478,7 +396,6 @@
      * @throws \RuntimeException
      * @throws \ReflectionException
      */
-<<<<<<< HEAD
     private function getProxyClass(string $name, string $className): string
     {
         /* @var Aop $aop */
@@ -495,7 +412,11 @@
         // Init Parser
         ! Proxy::hasParser() && Proxy::initDefaultParser(App::isWorkerStatus());
         return Proxy::newProxyClass($className);
-=======
+    }
+
+    /**
+     * @return array
+     */
     private function getBeanScanNamespace(): array
     {
         $beanScan    = $this->getScanNamespaceFromProperties('beanScan');
@@ -520,6 +441,5 @@
         $beanScan = array_diff($beanNamespace, $bootScan, $excludeScan);
 
         return $beanScan;
->>>>>>> 8745bd84
     }
 }