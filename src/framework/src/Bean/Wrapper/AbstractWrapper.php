<?php

namespace Swoft\Bean\Wrapper;

use Swoft\Bean\ObjectDefinition;
use Swoft\Bean\ObjectDefinition\PropertyInjection;
use Swoft\Bean\Parser\AbstractParser;
use Swoft\Bean\Parser\MethodWithoutAnnotationParser;
use Swoft\Bean\Resource\AnnotationResource;
use Swoft\Bean\Wrapper\Extend\WrapperExtendInterface;

/**
 * 抽象封装器
 */
abstract class AbstractWrapper implements WrapperInterface
{
    /**
     * 类注解
     *
     * @var array
     */
    protected $classAnnotations = [];

    /**
     * 属性注解
     *
     * @var array
     */
    protected $propertyAnnotations = [];

    /**
     * 方法注解
     *
     * @var array
     */
    protected $methodAnnotations = [];

    /**
     * @var WrapperExtendInterface[]
     */
    private $extends = [];


    /**
     * 注解资源
     *
     * @var AnnotationResource
     */
    protected $annotationResource;

    /**
     * AbstractWrapper constructor.
     *
     * @param AnnotationResource $annotationResource
     */
    public function __construct(AnnotationResource $annotationResource)
    {
        $this->annotationResource = $annotationResource;
    }

    /**
     * 封装注解
     *
     * @param string $className
     * @param array $annotations
     * @return array|null
     * @throws \ReflectionException
     */
    public function doWrapper(string $className, array $annotations)
    {
        $reflectionClass = new \ReflectionClass($className);

        // 解析类级别的注解
        $beanDefinition = $this->parseClassAnnotations($className, $annotations['class']);

        // 没配置注入bean注解
        if (empty($beanDefinition) && !$reflectionClass->isInterface()) {
            // 解析属性
            $properties = $reflectionClass->getProperties();

            // 解析属性
            $propertyAnnotations = $annotations['property']??[];
            $this->parseProperties($propertyAnnotations, $properties, $className);

            // 解析方法
            $publicMethods = $reflectionClass->getMethods(\ReflectionMethod::IS_PUBLIC);
            $methodAnnotations = $annotations['method'] ??[];

            $this->parseMethods($methodAnnotations, $className, $publicMethods);

            return null;
        }


        // parser bean annotation
        list($beanName, $scope, $ref) = $beanDefinition;

        // 初始化对象
        $objectDefinition = new ObjectDefinition();
        $objectDefinition->setName($beanName);
        $objectDefinition->setClassName($className);
        $objectDefinition->setScope($scope);
        $objectDefinition->setRef($ref);

        if (!$reflectionClass->isInterface()) {
            // 解析属性
            $properties = $reflectionClass->getProperties();

            // 解析属性
            $propertyAnnotations = $annotations['property']??[];
            $propertyInjections = $this->parseProperties($propertyAnnotations, $properties, $className);
            $objectDefinition->setPropertyInjections($propertyInjections);
        }

        // 解析方法
        $publicMethods = $reflectionClass->getMethods(\ReflectionMethod::IS_PUBLIC);
        $methodAnnotations = $annotations['method'] ??[];
        $this->parseMethods($methodAnnotations, $className, $publicMethods);

        return [$beanName, $objectDefinition];
    }

    /**
     * 解析属性
     *
     * @param array  $propertyAnnotations
     * @param array  $properties
     * @param string $className
     *
     * @return array
     */
    private function parseProperties(array $propertyAnnotations, array $properties, string $className)
    {
        $propertyInjections = [];

        /* @var \ReflectionProperty $property */
        foreach ($properties as $property) {
            if ($property->isStatic()) {
                continue;
            }
            $propertyName = $property->getName();
            if (!isset($propertyAnnotations[$propertyName]) || !$this->isParseProperty($propertyAnnotations[$propertyName])) {
                continue;
            }

            $object = new $className();
            $property->setAccessible(true);
            $propertyValue = $property->getValue($object);

            list($injectProperty, $isRef) = $this->parsePropertyAnnotations($propertyAnnotations, $className, $propertyName, $propertyValue);
            if ($injectProperty == null) {
                continue;
            }

            $propertyInjection = new PropertyInjection($propertyName, $injectProperty, (bool)$isRef);
            $propertyInjections[$propertyName] = $propertyInjection;
        }

        return $propertyInjections;
    }

    /**
     * 解析方法
     *
     * @param array  $methodAnnotations
     * @param string $className
     * @param array  $publicMethods
     */
    private function parseMethods(array $methodAnnotations, string $className, array $publicMethods)
    {
        // 循环解析
        foreach ($publicMethods as $method) {
            /* @var \ReflectionMethod $method*/
            if ($method->isStatic()) {
                continue;
            }

            /* @var \ReflectionClass $declaredClass*/
            $declaredClass = $method->getDeclaringClass();
            $declaredName = $declaredClass->getName();

            // 不是当前类方法
            if ($declaredName != $className) {
                continue;
            }
            $this->parseMethodAnnotations($className, $method, $methodAnnotations);
        }
    }

    /**
     * 解析方法注解
     *
     * @param string            $className
     * @param \ReflectionMethod $method
     * @param array             $methodAnnotations
     */
    private function parseMethodAnnotations(string $className, \ReflectionMethod $method, array $methodAnnotations)
    {
        // 方法没有注解解析
        $methodName = $method->getName();
        $isWithoutMethodAnnotation = empty($methodAnnotations) || !isset($methodAnnotations[$methodName]);
        if ($isWithoutMethodAnnotation || !$this->isParseMethod($methodAnnotations[$methodName])) {
            $this->parseMethodWithoutAnnotation($className, $methodName);
            return;
        }

        // 循环方法注解解析
        foreach ($methodAnnotations[$methodName] as $methodAnnotationAry) {
            foreach ($methodAnnotationAry as $methodAnnotation) {
<<<<<<< HEAD
                $annotationClass = \get_class($methodAnnotation);
                if (! \in_array($annotationClass, $this->getMethodAnnotations())) {
=======
                if (!$this->inMethodAnnotations($methodAnnotation)) {
>>>>>>> 2c17c3e7
                    continue;
                }

                // 解析器解析
                $annotationParser = $this->getAnnotationParser($methodAnnotation);
                if ($annotationParser == null) {
                    $this->parseMethodWithoutAnnotation($className, $methodName);
                    continue;
                }
                $annotationParser->parser($className, $methodAnnotation, "", $methodName);
            }
        }
    }

    /**
     * @return bool
     */
    protected function inMethodAnnotations($methodAnnotation): bool
    {
        $annotationClass = get_class($methodAnnotation);
        return in_array($annotationClass, $this->getMethodAnnotations());
    }

    /**
     * 方法没有配置路由注解解析
     *
     * @param string $className
     * @param string $methodName
     */
    private function parseMethodWithoutAnnotation(string $className, string $methodName)
    {
        $parser = new MethodWithoutAnnotationParser($this->annotationResource);
        $parser->parser($className, null, "", $methodName);
    }

    /**
     * 属性解析
     *
     * @param  array $propertyAnnotations
     * @param string $className
     * @param string $propertyName
     * @param mixed  $propertyValue
     *
     * @return array
     */
    private function parsePropertyAnnotations(array $propertyAnnotations, string $className, string $propertyName, $propertyValue)
    {
        $isRef = false;
        $injectProperty = "";

        // 没有任何注解
        if (empty($propertyAnnotations) || !isset($propertyAnnotations[$propertyName])
            || !$this->isParseProperty($propertyAnnotations[$propertyName])
        ) {
            return [null, false];
        }

        // 属性注解解析
        foreach ($propertyAnnotations[$propertyName] as $propertyAnnotation) {
            $annotationClass = \get_class($propertyAnnotation);
            if (! \in_array($annotationClass, $this->getPropertyAnnotations())) {
                continue;
            }

            // 解析器
            $annotationParser = $this->getAnnotationParser($propertyAnnotation);
            if ($annotationParser === null) {
                $injectProperty = null;
                $isRef = false;
                continue;
            }
            list($injectProperty, $isRef) = $annotationParser->parser($className, $propertyAnnotation, $propertyName, "", $propertyValue);
        }

        return [$injectProperty, $isRef];
    }

    /**
     * 类注解解析
     *
     * @param string $className
     * @param array  $annotations
     *
     * @return array|null
     */
    public function parseClassAnnotations(string $className, array $annotations)
    {
        if (!$this->isParseClass($annotations)) {
            return null;
        }

        $beanData = null;
        foreach ($annotations as $annotation) {
            $annotationClass = \get_class($annotation);
            if (! \in_array($annotationClass, $this->getClassAnnotations(), false)) {
                continue;
            }

            // annotation parser
            $annotationParser = $this->getAnnotationParser($annotation);
            if ($annotationParser === null) {
                continue;
            }
            $annotationData = $annotationParser->parser($className, $annotation);
            if ($annotationData !== null) {
                $beanData = $annotationData;
            }
        }

        return $beanData;
    }

    /**
     * @param WrapperExtendInterface $extend
     */
    public function addExtends(WrapperExtendInterface $extend)
    {
        $extendClass = \get_class($extend);
        $this->extends[$extendClass] = $extend;
    }

    /**
     * @return array
     */
    private function getClassAnnotations(): array
    {
        return array_merge($this->classAnnotations, $this->getExtendAnnotations(1));
    }

    /**
     * @return array
     */
    private function getPropertyAnnotations(): array
    {
        return array_merge($this->propertyAnnotations, $this->getExtendAnnotations(2));
    }

    /**
     * @return array
     */
    private function getMethodAnnotations(): array
    {
        return array_merge($this->methodAnnotations, $this->getExtendAnnotations(3));
    }

    /**
     * @param int $type
     *
     * @return array
     */
    private function getExtendAnnotations(int $type = 1): array
    {
        $annotations = [];
        foreach ($this->extends as $extend) {
            if ($type === 1) {
                $extendAnnoation = $extend->getClassAnnotations();
            } elseif ($type === 2) {
                $extendAnnoation = $extend->getPropertyAnnotations();
            } else {
                $extendAnnoation = $extend->getMethodAnnotations();
            }
            $annotations = array_merge($annotations, $extendAnnoation);
        }

        return $annotations;
    }

    /**
     * @param array $annotations
     *
     * @return bool
     */
    private function isParseClass(array $annotations): bool
    {
        return $this->isParseClassAnnotations($annotations) || $this->isParseExtendAnnotations($annotations, 1);
    }

    /**
     * @param array $annotations
     *
     * @return bool
     */
    private function isParseProperty(array $annotations): bool
    {
        return $this->isParsePropertyAnnotations($annotations) || $this->isParseExtendAnnotations($annotations, 2);
    }

    /**
     * @param array $annotations
     *
     * @return bool
     */
    private function isParseMethod(array $annotations): bool
    {
        return $this->isParseMethodAnnotations($annotations) || $this->isParseExtendAnnotations($annotations, 3);
    }

    /**
     * @param array $annotations
     * @param int   $type
     *
     * @return bool
     */
    private function isParseExtendAnnotations(array $annotations, int $type = 1): bool
    {
        foreach ($this->extends as $extend) {
            if ($type === 1) {
                $isParse = $extend->isParseClassAnnotations($annotations);
            } elseif ($type === 2) {
                $isParse = $extend->isParsePropertyAnnotations($annotations);
            } else {
                $isParse = $extend->isParseMethodAnnotations($annotations);
            }
            if ($isParse) {
                return true;
            }
        }

        return false;
    }

    /**
     *  获取注解对应解析器
     *
     * @param $objectAnnotation
     *
     * @return AbstractParser
     */
    private function getAnnotationParser($objectAnnotation)
    {
        $annotationClassName = \get_class($objectAnnotation);
        $classNameTmp = str_replace('\\', '/', $annotationClassName);
        $className = basename($classNameTmp);
        $namespaceDir = \dirname($classNameTmp, 2);
        $namespace = str_replace('/', '\\', $namespaceDir);

        // 解析器类名
        $annotationParserClassName = "{$namespace}\\Parser\\{$className}Parser";
        if (!class_exists($annotationParserClassName)) {
            return null;
        }

        $annotationParser = new $annotationParserClassName($this->annotationResource);
        return $annotationParser;
    }
}<|MERGE_RESOLUTION|>--- conflicted
+++ resolved
@@ -207,12 +207,7 @@
         // 循环方法注解解析
         foreach ($methodAnnotations[$methodName] as $methodAnnotationAry) {
             foreach ($methodAnnotationAry as $methodAnnotation) {
-<<<<<<< HEAD
-                $annotationClass = \get_class($methodAnnotation);
-                if (! \in_array($annotationClass, $this->getMethodAnnotations())) {
-=======
                 if (!$this->inMethodAnnotations($methodAnnotation)) {
->>>>>>> 2c17c3e7
                     continue;
                 }
 
