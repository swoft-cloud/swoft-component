<?php declare(strict_types=1);

namespace Swoft;

use ReflectionException;
use Swoft;
use Swoft\Context\Context;
use Swoft\Exception\SwoftException;
use Swoft\Log\Debug;
use Swoft\Log\Helper\CLog;
use Swoft\Server\Helper\ServerHelper;
use Swoft\Stdlib\Helper\PhpHelper;
use Swoole\Coroutine;
use Swoole\Coroutine\Scheduler;
use Swoole\Event;
use Throwable;
use function count;
use function sgo;

/**
 * Class Co
 *
 * @since   2.0
 */
class Co
{
    /**
     * Coroutine id mapping
     *
     * @var array
     * @example
     * [
     *    'child id'  => 'top id',
     *    'child id'  => 'top id',
     *    'child id'  => 'top id'
     * ]
     */
    private static $mapping = [];

    /**
     * Get current coroutine id
     *
     * @return int
     * -1   Not in coroutine
     * > -1 In coroutine
     */
    public static function id(): int
    {
        return Coroutine::getCid();
    }

    /**
     * Get the top coroutine ID
     *
     * @return int
     */
    public static function tid(): int
    {
        $id = self::id();
        return self::$mapping[$id] ?? $id;
    }

    /**
     * Start and wait execute complete
     *
     * @param callable $callable
     * @param mixed    ...$args
     *
     * @return bool
     */
    public static function run(callable $callable, ...$args): bool
    {
        // Is coroutine to return
        if (self::id() > 0) {
            CLog::warning('Already is in coroutine, not need to use `run`!');
            return PhpHelper::call($callable, ... $args);
        }

        // >= 4.4
        if (ServerHelper::isGteSwoole44()) {
            $scheduler = new Scheduler;
            $scheduler->add($callable, ...$args);

            return $scheduler->start();
        }

        // < 4.4
        Coroutine::create($callable, ...$args);
        Event::wait();

        return true;
    }

    /**
     * Create coroutine
     *
     * @param callable $callable
     * @param bool     $wait
     *
     * @return int If success, return coID
     */
    public static function create(callable $callable, bool $wait = true): int
    {
        $tid = self::tid();

        // return coroutine ID for created.
        return Coroutine::create(function () use ($callable, $tid, $wait) {
<<<<<<< HEAD
            // Current cid
            $id = Coroutine::getCid();
            // Storage fd
            self::$mapping[$id] = $tid;
=======
            $cid = Coroutine::getCid();

            try {
                // Storage fd
                self::$mapping[$cid] = $tid;
>>>>>>> ce39e0b7

            try {
                if ($wait) {
                    Context::getWaitGroup()->add();
                }

                PhpHelper::call($callable);
            } catch (Throwable $e) {
                Debug::log(
                    "Coroutine internal error: %s\nAt File %s line %d\nTrace:\n%s",
                    $e->getMessage(),
                    $e->getFile(),
                    $e->getLine(),
                    $e->getTraceAsString()
                );

                // Trigger co error event
                Swoft::trigger(SwoftEvent::COROUTINE_EXCEPTION, $e);
            }

            if ($wait) {
                // Trigger defer
                Swoft::trigger(SwoftEvent::COROUTINE_DEFER);

                Context::getWaitGroup()->done();
            }

<<<<<<< HEAD
            // Clear
            unset(self::$mapping[$id]);
=======
            // Clean fd mapping
            unset(self::$mapping[$cid]);
>>>>>>> ce39e0b7
        });
    }

    /**
     * Write file
     *
     * @param string   $filename
     * @param string   $data
     * @param int|null $flags
     *
     * @return int
     */
    public static function writeFile(string $filename, string $data, int $flags = null): int
    {
        return Coroutine::writeFile($filename, $data, $flags);
    }

    /**
     * Read file
     *
     * @param string $filename
     *
     * @return string
     * @throws SwoftException
     */
    public static function readFile(string $filename): string
    {
        $result = Coroutine::readFile($filename);
        if ($result === false) {
            throw new SwoftException(sprintf('Read(%s) file error!', $filename));
        }

        return $result;
    }

    /**
     * Multi request
     *
     * @param array $requests
     * @param float $timeout
     *
     * @return array
     * @throws Bean\Exception\ContainerException
     * @throws ReflectionException
     */
    public static function multi(array $requests, float $timeout = 0): array
    {
        $count   = count($requests);
        $channel = new Coroutine\Channel($count);

        foreach ($requests as $key => $callback) {
            sgo(function () use ($key, $channel, $callback) {
                try {
                    $data = PhpHelper::call($callback);
                    $channel->push([$key, $data]);
                } catch (Throwable $e) {
                    Debug::log('Co multi error(key=%s) is %s', $key, $e->getMessage());

                    $channel->push(false);
                }
            });
        }

        $response = [];
        while ($count > 0) {
            $result = $channel->pop($timeout);
            if ($result === false) {
                Debug::log('Co::multi request fail!');
            } else {
                [$key, $value] = $result;
                $response[$key] = $value;
            }

            $count--;
        }

        return $response;
    }
}<|MERGE_RESOLUTION|>--- conflicted
+++ resolved
@@ -105,20 +105,11 @@
 
         // return coroutine ID for created.
         return Coroutine::create(function () use ($callable, $tid, $wait) {
-<<<<<<< HEAD
             // Current cid
             $id = Coroutine::getCid();
-            // Storage fd
-            self::$mapping[$id] = $tid;
-=======
-            $cid = Coroutine::getCid();
-
             try {
                 // Storage fd
-                self::$mapping[$cid] = $tid;
->>>>>>> ce39e0b7
-
-            try {
+                self::$mapping[$id] = $tid;
                 if ($wait) {
                     Context::getWaitGroup()->add();
                 }
@@ -144,13 +135,8 @@
                 Context::getWaitGroup()->done();
             }
 
-<<<<<<< HEAD
-            // Clear
+            // Clean fd mapping
             unset(self::$mapping[$id]);
-=======
-            // Clean fd mapping
-            unset(self::$mapping[$cid]);
->>>>>>> ce39e0b7
         });
     }
 
