<?php declare(strict_types=1);


namespace Swoft;


use Swoft\Stdlib\Helper\PhpHelper;
use Swoole\Coroutine;

/**
 * Class Co
 * @since   2.0
 * @package Swoft
 */
class Co
{
    /**
     * Coroutine id mapping
     *
     * @var array
     * @example
     * [
     *    'child id'  => 'top id',
     *    'child id'  => 'top id',
     *    'child id'  => 'top id'
     * ]
     */
    private static $mapping = [];

    /**
     * Get current coroutine id
     *
     * @return int
     */
    public static function id(): int
    {
        return Coroutine::getCid();
    }

    /**
     * Get the top coroutine ID
     *
     * @return int
     */
    public static function tid(): int
    {
        $id = self::id();
        return self::$mapping[$id] ?? $id;
    }

    /**
     * Create coroutine
     *
     * @param callable $callable
     * @return int If success, return coID
     */
    public static function create(callable $callable): int
    {
        $tid = self::tid();

        // return coroutine ID for created.
<<<<<<< HEAD
        return \go(function () use ($callable, $tid) {
=======
        \go(function () use ($callable, $tid) {
            try {
                $id = Coroutine::getCid();
>>>>>>> 2c666308

                self::$mapping[$id] = $tid;
                PhpHelper::call($callable);
            } catch (\Throwable $e) {
                var_dump($e);
            }
        });
    }
}<|MERGE_RESOLUTION|>--- conflicted
+++ resolved
@@ -59,13 +59,9 @@
         $tid = self::tid();
 
         // return coroutine ID for created.
-<<<<<<< HEAD
         return \go(function () use ($callable, $tid) {
-=======
-        \go(function () use ($callable, $tid) {
             try {
                 $id = Coroutine::getCid();
->>>>>>> 2c666308
 
                 self::$mapping[$id] = $tid;
                 PhpHelper::call($callable);
