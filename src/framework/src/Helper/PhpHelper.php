<?php
/**
 * This file is part of Swoft.
 *
 * @link     https://swoft.org
 * @document https://doc.swoft.org
 * @contact  group@swoft.org
 * @license  https://github.com/swoft-cloud/swoft/blob/master/LICENSE
 */
namespace Swoft\Helper;

/**
 * Class PhpHelper
 *
 * @package Swoft\Helper
 */
class PhpHelper
{
    /**
     * is Cli Enviroment
     *
     * @return  boolean
     */
    public static function isCli(): bool
    {
        return PHP_SAPI === 'cli';
    }

    /**
     * Is Mac Enviroment
     *
     * @return bool
     */
    public static function isMac(): bool
    {
        return \stripos(PHP_OS, 'Darwin') !== false;
    }

    /**
     * @param mixed $callback callback
     * @param array $args
     * @return mixed
     */
    public static function call($callback, array $args = [])
    {
<<<<<<< HEAD
        if (\is_object($callback) || (\is_string($callback) && \function_exists($callback))) {
            return $callback(...$args);
        } elseif (\is_array($callback)) {
            list($obj, $method) = $callback;
            return \is_object($obj) ? $obj->$method(...$args) : $obj::$method(...$args);
=======
        $ret = null;
        if (\is_object($cb) || (\is_string($cb) && \function_exists($cb))) {
            $ret = $cb(...$args);
        } elseif (\is_array($cb)) {
            list($obj, $mhd) = $cb;
            $ret = \is_object($obj) ? $obj->$mhd(...$args) : $obj::$mhd(...$args);
        } else {
            if (SWOOLE_VERSION >= '4.0') {
                $ret = call_user_func_array($cb, $args);
            } else {
                $ret = \Swoole\Coroutine::call_user_func_array($cb, $args);
            }
>>>>>>> 94d01ddd
        }
        return $callback(...$args);
    }
}<|MERGE_RESOLUTION|>--- conflicted
+++ resolved
@@ -1,23 +1,16 @@
 <?php
-/**
- * This file is part of Swoft.
- *
- * @link     https://swoft.org
- * @document https://doc.swoft.org
- * @contact  group@swoft.org
- * @license  https://github.com/swoft-cloud/swoft/blob/master/LICENSE
- */
+
 namespace Swoft\Helper;
 
 /**
- * Class PhpHelper
- *
+ * php帮助类
  * @package Swoft\Helper
+ * @author inhere <in.798@qq.com>
  */
 class PhpHelper
 {
     /**
-     * is Cli Enviroment
+     * is Cli
      *
      * @return  boolean
      */
@@ -27,7 +20,7 @@
     }
 
     /**
-     * Is Mac Enviroment
+     * 是否是mac环境
      *
      * @return bool
      */
@@ -37,19 +30,15 @@
     }
 
     /**
-     * @param mixed $callback callback
-     * @param array $args
+     * 调用
+     *
+     * @param mixed $cb   callback函数，多种格式
+     * @param array $args 参数
+     *
      * @return mixed
      */
-    public static function call($callback, array $args = [])
+    public static function call($cb, array $args = [])
     {
-<<<<<<< HEAD
-        if (\is_object($callback) || (\is_string($callback) && \function_exists($callback))) {
-            return $callback(...$args);
-        } elseif (\is_array($callback)) {
-            list($obj, $method) = $callback;
-            return \is_object($obj) ? $obj->$method(...$args) : $obj::$method(...$args);
-=======
         $ret = null;
         if (\is_object($cb) || (\is_string($cb) && \function_exists($cb))) {
             $ret = $cb(...$args);
@@ -62,8 +51,8 @@
             } else {
                 $ret = \Swoole\Coroutine::call_user_func_array($cb, $args);
             }
->>>>>>> 94d01ddd
         }
-        return $callback(...$args);
+
+        return $ret;
     }
 }