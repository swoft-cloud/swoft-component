--- conflicted
+++ resolved
@@ -92,11 +92,7 @@
      * @param string $name
      *
      * @return mixed
-<<<<<<< HEAD
      * @throws \Swoft\Bean\Exception\ContainerException
-=======
-     * @throws \Throwable
->>>>>>> c8c32211
      */
     public static function getSingleton(string $name)
     {
@@ -139,7 +135,6 @@
      * @param array                 $params
      *
      * @return EventInterface
-     * @throws \Swoft\Bean\Exception\ContainerException
      */
     public static function trigger($event, $target = null, ...$params): EventInterface
     {
@@ -155,7 +150,6 @@
      * @param array                 $params
      *
      * @return EventInterface
-     * @throws \Swoft\Bean\Exception\ContainerException
      */
     public static function triggerByArray($event, $target = null, array $params = []): EventInterface
     {
