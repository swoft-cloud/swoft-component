<?php declare(strict_types=1);

namespace Swoft;

use Swoft\Concern\SwoftTrait;
use Swoft\Contract\ApplicationInterface;
use Swoft\Contract\SwoftInterface;
use Swoft\Helper\CLog;
use Swoft\Processor\AnnotationProcessor;
use Swoft\Processor\ApplicationProcessor;
use Swoft\Processor\BeanProcessor;
use Swoft\Processor\ConfigProcessor;
use Swoft\Processor\ConsoleProcessor;
use Swoft\Processor\EnvProcessor;
use Swoft\Processor\EventProcessor;
use Swoft\Processor\Processor;
use Swoft\Processor\ProcessorInterface;
use Swoft\Stdlib\Helper\ComposerHelper;
use Swoft\Stdlib\Helper\ObjectHelper;

/**
 * Swoft application
 * @since 2.0
 */
class SwoftApplication implements SwoftInterface, ApplicationInterface
{
    /**
     * Swoft trait
     */
    use SwoftTrait;

    /**
     * Base path
     *
     * @var string
     */
    protected $basePath = '';

    /**
     * Env file
     *
     * @var string
     */
    protected $envFile = '@base/.env';

    /**
     * Application path
     *
     * @var string
     */
    protected $appPath = '@base/app';

    /**
     * Default bean file
     *
     * @var string
     */
    protected $beanFile = '@app/bean.php';

    /**
     * Config path
     *
     * @var string
     */
    protected $configPath = '@base/config';

    /**
     * Runtime path
     *
     * @var string
     */
    protected $runtimePath = '@base/runtime';

    /**
     * @var ApplicationProcessor
     */
    private $processor;

    /**
     * Can disable processor class before handle.
     * eg.
     * [
     *  Swoft\Processor\ConsoleProcessor::class => 1,
     * ]
     *
     * @var array
     */
    private $disabledProcessors = [];

    /**
     * Can disable AutoLoader class before handle.
     * eg.
     * [
     *  Swoft\Console\AutoLoader::class  => 1,
     * ]
     *
     * @var array
     */
    private $disabledAutoLoaders = [];

    /**
     * Scans containing these namespace prefixes will be excluded.
     *
     * @var array
     * eg.
     * [
     *  'PHPUnit\\',
     * ]
     */
    private $disabledPsr4Prefixes = [];

    /**
     * Class constructor.
     * @param array $config
     */
    public function __construct(array $config = [])
    {
<<<<<<< HEAD
        $this->initCLogger();
=======
        // Storage as global static property.
        \Swoft::$app = $this;

        // Can setting properties by array
        if ($config) {
            ObjectHelper::init($this, $config);
        }

        // Init system path aliases
        $this->findBasePath();
        $this->setSystemAlias();
>>>>>>> 16ec9843

        $processors = $this->processors();

        $this->processor = new ApplicationProcessor($this);
        $this->processor->addFirstProcessor(...$processors);

        $this->init();
    }

    private function findBasePath()
    {
        $basePath = ComposerHelper::getClassLoader()->findFile(static::class);
        // save
        $this->basePath = \dirname($basePath, 2);
    }

    protected function init()
    {
<<<<<<< HEAD
        // do something ...
=======
        // Do something ...
        // $this->disableProcessor(ConsoleProcessor::class, EnvProcessor::class);
>>>>>>> 16ec9843
    }

    /**
     * Run application
     *
     * @throws Bean\Exception\ContainerException
     * @throws \ReflectionException
     */
    public function run(): void
    {
        if (!$this->beforeRun()) {
            return;
        }

        $this->processor->handle();

        // trigger a app init event
        \Swoft::trigger(SwoftEvent::APP_INIT_AFTER);
    }

    /**
     * @param string ...$classes
     */
    public function disableAutoLoader(string ...$classes)
    {
        foreach ($classes as $class) {
            $this->disabledAutoLoaders[$class] = 1;
        }
    }

    /**
     * @param string ...$classes
     */
    public function disableProcessor(string ...$classes)
    {
        foreach ($classes as $class) {
            $this->disabledProcessors[$class] = 1;
        }
<<<<<<< HEAD
=======

        $this->processor->handle();

        // Trigger a app init event
        \Swoft::trigger(SwoftEvent::APP_INIT_AFTER);
>>>>>>> 16ec9843
    }

    /**
     * Add first processors
     *
     * @param Processor[] $processors
     *
     * @return bool
     */
    public function addFirstProcessor(Processor ...$processors): bool
    {
        return $this->processor->addFirstProcessor(...$processors);
    }

    /**
     * Add last processors
     *
     * @param Processor[] $processors
     *
     * @return true
     */
    public function addLastProcessor(Processor ...$processors): bool
    {
        return $this->processor->addLastProcessor(...$processors);
    }

    /**
     * Add processors
     *
     * @param int         $index
     * @param Processor[] $processors
     *
     * @return true
     */
    public function addProcessor(int $index, Processor ...$processors): bool
    {
        return $this->processor->addProcessor($index, ... $processors);
    }

    /**
     * @return ProcessorInterface[]
     */
    protected function processors(): array
    {
        return [
            new EnvProcessor($this),
            new AnnotationProcessor($this),
            new ConfigProcessor($this),
            new BeanProcessor($this),
            new EventProcessor($this),
            new ConsoleProcessor($this),
        ];
    }

    /**
     * @return array
     */
    public function getDisabledProcessors(): array
    {
        return $this->disabledProcessors;
    }

    /**
     * @return array
     */
    public function getDisabledAutoLoaders(): array
    {
        return $this->disabledAutoLoaders;
    }

    /**
     * @return array
     */
    public function getDisabledPsr4Prefixes(): array
    {
        return $this->disabledPsr4Prefixes;
    }

    /**
     * @param string $beanFile
     */
    public function setBeanFile(string $beanFile): void
    {
        $this->beanFile = $beanFile;
    }

    /**
     * @return string
     */
    public function getBeanFile(): string
    {
        return $this->beanFile;
    }

    /**
     * @param string $relativePath
     * @return string
     */
    public function getPath(string $relativePath): string
    {
        return $this->basePath . '/' . $relativePath;
    }

    /**
     * @return string
     */
    public function getBasePath(): string
    {
        return $this->basePath;
    }

    /**
     * @return string
     */
    public function getAppPath(): string
    {
        return $this->appPath;
    }

    /**
     * @return string
     */
    public function getRuntimePath(): string
    {
        return $this->runtimePath;
    }

    /**
     * @return string
     */
    public function getConfigPath(): string
    {
        return $this->configPath;
    }

    /**
     * @param string $envFile
     */
    public function setEnvFile(string $envFile): void
    {
        $this->envFile = $envFile;
    }

    /**
     * @param string $appPath
     */
    public function setAppPath(string $appPath): void
    {
        $this->appPath = $appPath;

        \Swoft::setAlias('@app', $appPath);
    }

    /**
     * @param string $configPath
     */
    public function setConfigPath(string $configPath): void
    {
        $this->configPath = $configPath;

        \Swoft::setAlias('@config', $configPath);
    }

    /**
     * @param string $basePath
     */
    public function setBasePath(string $basePath): void
    {
        $this->basePath = $basePath;

        \Swoft::setAlias('@base', $basePath);
    }

    /**
     * @param string $runtimePath
     */
    public function setRuntimePath(string $runtimePath): void
    {
        $this->runtimePath = $runtimePath;

        \Swoft::setAlias('@config', $runtimePath);
    }

    /**
     * Get console logger config
     *
     * @return array
     */
    public function getCLoggerConfig(): array
    {
        return [
            'name'    => 'swoft',
            'enable'  => true,
            'output'  => true,
            'levels'  => [],
            'logFile' => ''
        ];
    }

    /**
     * Init console logger
     */
    private function initCLogger(): void
    {
        // Console logger config
        $config = $this->getCLoggerConfig();

        // Init console log
        CLog::init($config);
    }

    /**
     * Set base path
     */
    private function setSystemAlias(): void
    {
        $basePath    = $this->getBasePath();
        $appPath     = $this->getAppPath();
        $configPath  = $this->getConfigPath();
        $runtimePath = $this->getRuntimePath();

        \Swoft::setAlias('@base', $basePath);
        \Swoft::setAlias('@app', $appPath);
        \Swoft::setAlias('@config', $configPath);
        \Swoft::setAlias('@runtime', $runtimePath);

        CLog::info('set alias @base=%s', $basePath);
        CLog::info('set alias @app=%s', $appPath);
        CLog::info('set alias @config=%s', $configPath);
        CLog::info('set alias @runtime=%s', $runtimePath);
    }
}<|MERGE_RESOLUTION|>--- conflicted
+++ resolved
@@ -111,13 +111,13 @@
 
     /**
      * Class constructor.
+     *
      * @param array $config
      */
     public function __construct(array $config = [])
     {
-<<<<<<< HEAD
         $this->initCLogger();
-=======
+
         // Storage as global static property.
         \Swoft::$app = $this;
 
@@ -129,7 +129,6 @@
         // Init system path aliases
         $this->findBasePath();
         $this->setSystemAlias();
->>>>>>> 16ec9843
 
         $processors = $this->processors();
 
@@ -148,12 +147,8 @@
 
     protected function init()
     {
-<<<<<<< HEAD
-        // do something ...
-=======
         // Do something ...
         // $this->disableProcessor(ConsoleProcessor::class, EnvProcessor::class);
->>>>>>> 16ec9843
     }
 
     /**
@@ -186,20 +181,20 @@
 
     /**
      * @param string ...$classes
+     *
+     * @throws Bean\Exception\ContainerException
+     * @throws \ReflectionException
      */
     public function disableProcessor(string ...$classes)
     {
         foreach ($classes as $class) {
             $this->disabledProcessors[$class] = 1;
         }
-<<<<<<< HEAD
-=======
 
         $this->processor->handle();
 
         // Trigger a app init event
         \Swoft::trigger(SwoftEvent::APP_INIT_AFTER);
->>>>>>> 16ec9843
     }
 
     /**
@@ -296,6 +291,7 @@
 
     /**
      * @param string $relativePath
+     *
      * @return string
      */
     public function getPath(string $relativePath): string
