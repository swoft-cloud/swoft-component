--- conflicted
+++ resolved
@@ -2,20 +2,13 @@
 
 namespace SwoftTest\HttpClient;
 
-<<<<<<< HEAD
-=======
-use Swoft\App;
 use Swoft\Helper\JsonHelper;
->>>>>>> 94d01ddd
 use Swoft\Http\Message\Testing\Base\Response;
 use Swoft\HttpClient\Client;
 
 class CoroutineClientTest extends AbstractTestCase
 {
-<<<<<<< HEAD
-
-=======
->>>>>>> 94d01ddd
+
     /**
      * @test
      */
