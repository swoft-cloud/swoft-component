<?php

namespace Swoft\Http\Message\Bean\Collector;

use Swoft\Http\Message\Bean\Annotation\Middleware;
use Swoft\Http\Message\Bean\Annotation\Middlewares;
use Swoft\Bean\CollectorInterface;

/**
 * Middleware collector
 */
class MiddlewareCollector implements CollectorInterface
{
    /**
     * @var array
     */
    private static $middlewares = [];

    /**
     * @param string $className
     * @param null   $objectAnnotation
     * @param string $propertyName
     * @param string $methodName
     * @param null   $propertyValue
     * @return void
     */
    public static function collect(
        string $className,
        $objectAnnotation = null,
        string $propertyName = '',
        string $methodName = '',
        $propertyValue = null
    ) {
        if ($objectAnnotation instanceof Middleware) {
            self::collectMiddleware($className, $methodName, $objectAnnotation);
        } elseif ($objectAnnotation instanceof Middlewares) {
            self::collectMiddlewares($className, $methodName, $objectAnnotation);
        }
    }

    /**
     * @return array
     */
    public static function getCollector(): array
    {
        return self::$middlewares;
    }

    /**
     * collect middlewares
     *
     * @param string      $className
     * @param string      $methodName
     * @param Middlewares $middlewaresAnnotation
     */
    private static function collectMiddlewares(
        string $className,
        string $methodName,
        Middlewares $middlewaresAnnotation
    ) {
        $classMiddlewares = [];
        foreach ($middlewaresAnnotation->getMiddlewares() as $middleware) {
            if ($middleware instanceof Middleware) {
                $classMiddlewares[] = $middleware->getClass();
            }
        }
        $classMiddlewares = array_unique($classMiddlewares);

        if (! empty($methodName)) {
            $scanMiddlewares = self::$middlewares[$className]['middlewares']['actions'][$methodName] ?? [];
<<<<<<< HEAD
            self::$middlewares[$className]['middlewares']['actions'][$methodName] = array_unique(array_merge($scanMiddlewares,$classMiddlewares));
=======
            self::$middlewares[$className]['middlewares']['actions'][$methodName] = array_unique(array_merge($scanMiddlewares, $classMiddlewares));
>>>>>>> 01639ea7
        } else {
            $scanMiddlewares = self::$middlewares[$className]['middlewares']['group'] ?? [];
            self::$middlewares[$className]['middlewares']['group'] = array_unique(array_merge($scanMiddlewares, $classMiddlewares));
        }
    }

    /**
     * collect middleware
     *
     * @param string     $className
     * @param string     $methodName
     * @param Middleware $middlewareAnnotation
     */
    private static function collectMiddleware(string $className, string $methodName, Middleware $middlewareAnnotation)
    {
        $middlewares = [
            $middlewareAnnotation->getClass(),
        ];

        if (! empty($methodName)) {
            $scanMiddlewares = self::$middlewares[$className]['middlewares']['actions'][$methodName] ?? [];
            self::$middlewares[$className]['middlewares']['actions'][$methodName] = array_unique(array_merge($scanMiddlewares, $middlewares));
        } else {
            $scanMiddlewares = self::$middlewares[$className]['middlewares']['group'] ?? [];
            self::$middlewares[$className]['middlewares']['group'] = array_unique(array_merge($scanMiddlewares, $middlewares));
        }
    }
}<|MERGE_RESOLUTION|>--- conflicted
+++ resolved
@@ -68,11 +68,7 @@
 
         if (! empty($methodName)) {
             $scanMiddlewares = self::$middlewares[$className]['middlewares']['actions'][$methodName] ?? [];
-<<<<<<< HEAD
-            self::$middlewares[$className]['middlewares']['actions'][$methodName] = array_unique(array_merge($scanMiddlewares,$classMiddlewares));
-=======
             self::$middlewares[$className]['middlewares']['actions'][$methodName] = array_unique(array_merge($scanMiddlewares, $classMiddlewares));
->>>>>>> 01639ea7
         } else {
             $scanMiddlewares = self::$middlewares[$className]['middlewares']['group'] ?? [];
             self::$middlewares[$className]['middlewares']['group'] = array_unique(array_merge($scanMiddlewares, $classMiddlewares));
