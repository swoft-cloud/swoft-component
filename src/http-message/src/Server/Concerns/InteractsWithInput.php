--- conflicted
+++ resolved
@@ -135,11 +135,7 @@
     {
         try {
             $contentType = $this->getHeader('content-type');
-<<<<<<< HEAD
-            if (! $contentType || ! \in_array('application/json', $contentType, false)) {
-=======
             if (!$contentType || false === \stripos($contentType[0], 'application/json')) {
->>>>>>> 2c17c3e7
                 throw new \InvalidArgumentException(sprintf('Invalid Content-Type of the request, expects %s, %s given', 'application/json', ($contentType ? current($contentType) : 'null')));
             }
             $body = $this->getBody();
