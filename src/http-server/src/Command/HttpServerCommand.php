--- conflicted
+++ resolved
@@ -174,12 +174,9 @@
         // EnvHelper::check();
         // http server初始化
         $server = \bean('httpServer');
-<<<<<<< HEAD
-        $script = \input()->getScript();
-=======
-        $script = sprintf('%s/%s', input()->getPwd(), input()->getScript());
->>>>>>> 5ac05973
-        $server->setScriptFile($script);
+        $script = input()->getScript();
+
+        $server->setScriptFile(\Swoft::app()->getBasePath() . '/' . $script);
 
         return $server;
     }
