--- conflicted
+++ resolved
@@ -33,30 +33,24 @@
     protected $defaultMiddleware = DefaultMiddleware::class;
 
     /**
-<<<<<<< HEAD
-     * 1 pre-match on run middleware
+     * TODO
+     * 1 pre-match before run middleware
      * 2 normal match on UserMiddleware
      * @var int
      */
-    private $routeMatchStrategy = 2;
-=======
+    // private $routeMatchStrategy = 2;
+
+    /**
      * Accept formatter
      *
      * @var AcceptResponseFormatter
      * @Inject()
      */
     protected $acceptFormatter;
->>>>>>> 10f55d0a
 
     /**
      * Dispatch http request
      *
-     * @param array ...$params
-     *
-     * @throws ContainerException
-     */
-
-    /**
      * @param mixed ...$params
      *
      * @throws ReflectionException
