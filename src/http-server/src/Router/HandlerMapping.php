--- conflicted
+++ resolved
@@ -367,11 +367,7 @@
 
         return [
             self::NOT_FOUND,
-<<<<<<< HEAD
             $allowedMethods ? \explode(',', \trim($allowedMethods, ',')) : []
-=======
-            $allowedMethods ? \explode(',', \rtrim($allowedMethods, ',')) : []
->>>>>>> 8745bd84
         ];
     }
 
