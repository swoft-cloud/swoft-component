<?php

namespace Swoft\I18n;

use Swoft\Bean\Annotation\Bean;
use Swoft\Bean\Annotation\Value;
use Swoft\Helper\ArrayHelper;

/**
 * @Bean()
 */
class Translator
{
    /**
     * Source languages
     *
     * @var string
     * @Value(name="${config.translator.languageDir}", env="${TRANSLATOR_LANG_DIR}")
     */
    public $languageDir = '@resources/languages/';

    /**
     * All loaded languages
     *
     * @var []string
     */
    private $languages = [];

    /**
     * Translation messages
     *
     * @var array
     */
    private $messages = [];

    /**
     * @var bool
     */
    private $loaded = false;

    /**
     * @Value(name="${config.translator.defaultCategory}", env="${TRANSLATOR_DEFAULT_CATEGORY}")
     * @var string
     */
    private $defaultCategory = 'default';

    /**
     * @Value(name="${config.translator.defaultLanguage}", env="${TRANSLATOR_DEFAULT_LANG}")
     * @var string
     */
    private $defaultLanguage = 'en';

    /**
     * @return void
     * @throws \RuntimeException
     */
    public function init()
    {
        $sourcePath = \alias($this->languageDir);

        if (!$sourcePath || !\file_exists($sourcePath)) {
            return;
        }

        if (!\is_readable($sourcePath)) {
            throw new \RuntimeException(sprintf('%s dir is not readable', $sourcePath));
        }

        $this->loadLanguages($sourcePath);
    }

    /**
     * @param string $sourcePath
     * @return void
     */
    protected function loadLanguages(string $sourcePath)
    {
        if ($this->loaded === false) {
            $languages = [];
            $iterator = new \RecursiveDirectoryIterator($sourcePath);
            $files = new \RecursiveIteratorIterator($iterator);

            foreach ($files as $file) {
                // Only load php file
                // TODO add .mo .po support
                if (pathinfo($file, PATHINFO_EXTENSION) !== 'php') {
                    continue;
                }

                $messages = str_replace([$sourcePath, '.php'], '', $file);
                list($language, $category) = explode('/', $messages);

                $languages[$language] = 1;
                $this->messages[$language][$category] = require $file;
            }

            $this->loaded = true;
            $this->languages = \array_keys($languages);
        }
    }

    /**
     * Translate
     *
     * @param string $key "category.key" or "locale.category.key"
     * @param array  $params
     * @param string $locale
     * @return string
     * @throws \InvalidArgumentException
     */
    public function translate(string $key, array $params, string $locale = null): string
    {
        $realKey = $this->getRealKey($key, $locale);
<<<<<<< HEAD

        if (!ArrayHelper::has($this->messages, $realKey)) {
            $exceptionMessage = sprintf('Translate error, key %s does not exist', $realKey);
            throw new \InvalidArgumentException($exceptionMessage);
        }

=======
>>>>>>> 2c17c3e7
        $message = ArrayHelper::get($this->messages, $realKey);
        
        // not exist, return key
        if (!\is_string($message)) {
            return $key;
        }

        // no params
        if (!$params) {
            return $message;
        }

        return $this->formatMessage($message, $params);
    }

    /**
     * get message data by key
     * @return mixed
     */
    public function get(string $key, string $locale = null)
    {
        $realKey = $this->getRealKey($key, $locale);

        return ArrayHelper::get($this->messages, $realKey);
    }

    /**
     * get messages
     * @return array
     */
    public function getMessages(): array
    {
        return $this->messages;
    }
   
    /**
     * get languages
     * @return array
     */
    public function getLanguages(): array
    {
        return $this->languages;
    }

    /**
     * @param string      $key
     * @param string|null $locale
     *
     * @return string
     */
    private function getRealKey(string $key, string $locale = null): string
    {
        if (!$locale) {
            $locale = $this->defaultLanguage;
        }
<<<<<<< HEAD
        if (strpos($key, '.') === false) {
            $key = implode([$this->defaultCategory, $key], '.');
=======
        
        if (\strpos($key, '.') === false) {
            $key = implode([$this->defualtCategory, $key], '.');
>>>>>>> 2c17c3e7
        }

        return implode('.', [$locale, $key]);
    }

    /**
     * Format message
     *
     * @param string $message
     * @param array  $params
     * @return string
     */
    private function formatMessage(string $message, array $params): string
    {
<<<<<<< HEAD
        $params = array_values($params);

        return sprintf($message, ...$params);
=======
        $params = \array_values($params);
        \array_unshift($params, $message);
        
        return \sprintf(...$params);
>>>>>>> 2c17c3e7
    }
}<|MERGE_RESOLUTION|>--- conflicted
+++ resolved
@@ -111,15 +111,12 @@
     public function translate(string $key, array $params, string $locale = null): string
     {
         $realKey = $this->getRealKey($key, $locale);
-<<<<<<< HEAD
 
         if (!ArrayHelper::has($this->messages, $realKey)) {
             $exceptionMessage = sprintf('Translate error, key %s does not exist', $realKey);
             throw new \InvalidArgumentException($exceptionMessage);
         }
 
-=======
->>>>>>> 2c17c3e7
         $message = ArrayHelper::get($this->messages, $realKey);
         
         // not exist, return key
@@ -175,14 +172,9 @@
         if (!$locale) {
             $locale = $this->defaultLanguage;
         }
-<<<<<<< HEAD
-        if (strpos($key, '.') === false) {
-            $key = implode([$this->defaultCategory, $key], '.');
-=======
         
         if (\strpos($key, '.') === false) {
-            $key = implode([$this->defualtCategory, $key], '.');
->>>>>>> 2c17c3e7
+            $key = implode([$this->defaultCategory, $key], '.');
         }
 
         return implode('.', [$locale, $key]);
@@ -197,15 +189,9 @@
      */
     private function formatMessage(string $message, array $params): string
     {
-<<<<<<< HEAD
-        $params = array_values($params);
-
-        return sprintf($message, ...$params);
-=======
         $params = \array_values($params);
         \array_unshift($params, $message);
         
         return \sprintf(...$params);
->>>>>>> 2c17c3e7
     }
 }