language: php

php:
  - 7.0
  - 7.1
  - 7.2

services:
    - redis

install:
  - wget https://github.com/redis/hiredis/archive/v0.13.3.tar.gz -O hiredis.tar.gz && mkdir -p hiredis && tar -xf hiredis.tar.gz -C hiredis --strip-components=1 && cd hiredis && sudo make -j$(nproc) && sudo make install && sudo ldconfig && cd ..
<<<<<<< HEAD
  - wget https://github.com/swoole/swoole-src/archive/v2.1.3.tar.gz -O swoole.tar.gz
  - mkdir -p swoole
  - tar -xf swoole.tar.gz -C swoole --strip-components=1
  - rm swoole.tar.gz
  - cd swoole
  - phpize
  - ./configure --enable-async-redis --enable-coroutine
  - make -j$(nproc)
  - make install
=======
>>>>>>> 94d01ddd
  - echo 'no' | pecl install -f redis
  - wget https://github.com/swoole/swoole-src/archive/v4.0.2.tar.gz -O swoole.tar.gz && mkdir -p swoole && tar -xf swoole.tar.gz -C swoole --strip-components=1 && rm swoole.tar.gz && cd swoole && phpize && ./configure --enable-async-redis && make -j$(nproc) && make install && cd -
  - echo "extension = swoole.so" >> ~/.phpenv/versions/$(phpenv version-name)/etc/php.ini

before_script:
  - phpenv config-rm xdebug.ini
  - composer update

script: composer test<|MERGE_RESOLUTION|>--- conflicted
+++ resolved
@@ -10,18 +10,6 @@
 
 install:
   - wget https://github.com/redis/hiredis/archive/v0.13.3.tar.gz -O hiredis.tar.gz && mkdir -p hiredis && tar -xf hiredis.tar.gz -C hiredis --strip-components=1 && cd hiredis && sudo make -j$(nproc) && sudo make install && sudo ldconfig && cd ..
-<<<<<<< HEAD
-  - wget https://github.com/swoole/swoole-src/archive/v2.1.3.tar.gz -O swoole.tar.gz
-  - mkdir -p swoole
-  - tar -xf swoole.tar.gz -C swoole --strip-components=1
-  - rm swoole.tar.gz
-  - cd swoole
-  - phpize
-  - ./configure --enable-async-redis --enable-coroutine
-  - make -j$(nproc)
-  - make install
-=======
->>>>>>> 94d01ddd
   - echo 'no' | pecl install -f redis
   - wget https://github.com/swoole/swoole-src/archive/v4.0.2.tar.gz -O swoole.tar.gz && mkdir -p swoole && tar -xf swoole.tar.gz -C swoole --strip-components=1 && rm swoole.tar.gz && cd swoole && phpize && ./configure --enable-async-redis && make -j$(nproc) && make install && cd -
   - echo "extension = swoole.so" >> ~/.phpenv/versions/$(phpenv version-name)/etc/php.ini
