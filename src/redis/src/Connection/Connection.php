<?php declare(strict_types=1);

namespace Swoft\Redis\Connection;

use Redis;
use RedisCluster;
use Swoft;
use Swoft\Bean\BeanFactory;
use Swoft\Connection\Pool\AbstractConnection;
use Swoft\Log\Helper\Log;
use Swoft\Redis\Contract\ConnectionInterface;
use Swoft\Redis\Exception\RedisException;
use Swoft\Redis\Pool;
use Swoft\Redis\RedisDb;
use Swoft\Redis\RedisEvent;
use Swoft\Stdlib\Helper\PhpHelper;
use Throwable;
use function count;
use function method_exists;
use function sprintf;

/**
 * Class Connection
 *
 * @since 2.0
 * @method int append(string $key, string $value)
 * @method int bitCount(string $key, int $start, int $end)
 * @method array blPop(array $keys, int $timeout)
 * @method array brPop(array $keys, int $timeout)
 * @method string brpoplpush(string $srcKey, string $dstKey, int $timeout)
 * @method string decr(string $key)
 * @method int decrBy(string $key, int $value)
 * @method mixed eval(string $script, array $args = [], int $numKeys = 0)
 * @method mixed evalSha(string $scriptSha, array $args = [], int $numKeys = 0)
 * @method bool exists(string $key)
 * @method int geoAdd(string $key, float $longitude, float $latitude, string $member)
 * @method float geoDist(string $key, string $member1, string $member2, string $unit = 'm')
 * @method array geohash(string $key, string $member1, string $member2 = null, string $memberN = null)
 * @method array geopos(string $key, string $member1, string $member2 = null, string $memberN = null)
 * @method int getBit(string $key, int $offset)
 * @method int getOption(string $name)
 * @method string getRange(string $key, int $start, int $end)
 * @method string getSet(string $key, string $value)
 * @method string hDel(string $key, string $hashKey1, string $hashKey2 = null, string $hashKeyN = null)
 * @method bool hExists(string $key, string $hashKey)
 * @method array hGet(string $key, string $hashKey)
 * @method array hGetAll(string $key)
 * @method int hIncrBy(string $key, string $hashKey, int $value)
 * @method float hIncrByFloat(string $key, string $field, float $increment)
 * @method array hKeys(string $key)
 * @method int hLen(string $key)
 * @method int hSet(string $key, string $hashKey, string $value)
 * @method bool hSetNx(string $key, string $hashKey, string $value)
 * @method array hVals(string $key)
 * @method array hScan(string $key, int &$iterator, string $pattern = null, int $count = 0)
 * @method int incr(string $key)
 * @method int incrBy(string $key, int $value)
 * @method float incrByFloat(string $key, float $increment)
 * @method array info(string $option = null)
 * @method string|bool lGet(string $key, int $index)
 * @method int lInsert(string $key, int $position, string $pivot, string $value)
 * @method string|bool lPop(string $key)
 * @method int|bool lPush(string $key, string $value1, string $value2 = null, string $valueN = null)
 * @method int|bool lPushx(string $key, string $value)
 * @method bool lSet(string $key, int $index, string $value)
 * @method int msetnx(array $array)
 * @method bool persist(string $key)
 * @method bool pExpire(string $key, int $ttl)
 * @method bool pExpireAt(string $key, int $timestamp)
 * @method bool psetex(string $key, int $ttl, string $value)
 * @method int pttl(string $key)
 * @method string rPop(string $key)
 * @method int|bool rPush(string $key, string $value1, string $value2 = null, string $valueN = null)
 * @method int|bool rPushx(string $key, string $value)
 * @method mixed rawCommand(...$args)
 * @method bool renameNx(string $srcKey, string $dstKey)
 * @method bool restore(string $key, int $ttl, string $value)
 * @method string rpoplpush(string $srcKey, string $dstKey)
 * @method int sAdd(string $key, string $value1, string $value2 = null, string $valueN = null)
 * @method int sAddArray(string $key, array $valueArray)
 * @method array sDiff(string $key1, string $key2, string $keyN = null)
 * @method int sDiffStore(string $dstKey, string $key1, string $key2, string $keyN = null)
 * @method array sInter(string $key1, string $key2, string $keyN = null)
 * @method int|bool sInterStore(string $dstKey, string $key1, string $key2, string $keyN = null)
 * @method array sMembers(string $key)
 * @method bool sMove(string $srcKey, string $dstKey, string $member)
 * @method string|bool sPop(string $key)
 * @method string|array|bool sRandMember(string $key, int $count = null)
 * @method array sUnion(string $key1, string $key2, string $keyN = null)
 * @method int sUnionStore(string $dstKey, string $key1, string $key2, string $keyN = null)
 * @method array|bool scan(int &$iterator, string $pattern = null, int $count = 0)
 * @method mixed script(string|array $nodeParams, string $command, string $script)
 * @method int setBit(string $key, int $offset, int $value)
 * @method string setRange(string $key, int $offset, string $value)
 * @method int setex(string $key, int $ttl, $value)
 * @method bool setnx(string $key, $value)
 * @method array sort(string $key, array $option = null)
 * @method array sScan(string $key, int &$iterator, string $pattern = null, int $count = 0)
 * @method int strlen(string $key)
 * @method int ttl(string $key)
 * @method int type(string $key)
 * @method void unwatch()
 * @method void watch(string $key)
 * @method int zCard(string $key)
 * @method int zCount(string $key, int $start, int $end)
 * @method float zIncrBy(string $key, float $value, string $member)
 * @method int zLexCount(string $key, int $min, int $max)
 * @method array zPopMin(string $key, int $count)
 * @method array zPopMax(string $key, int $count)
 * @method array zRange(string $key, int $start, int $end, bool $withscores = null)
 * @method array zRangeByLex(string $key, int $min, int $max, int $offset = null, int $limit = null)
 * @method array zRangeByScore(string $key, string $start, string $end, array $options = [])
 * @method int zRank(string $key, string $member)
 * @method array zRemRangeByLex(string $key, int $min, int $max)
 * @method array zRevRange(string $key, int $start, int $end, bool $withscore = null)
 * @method array zRevRangeByLex(string $key, int $min, int $max, int $offset = null, int $limit = null)
 * @method array zRevRangeByScore(string $key, string $start, string $end, array $options = [])
 * @method int zRevRank(string $key, string $member)
 * @method float zScore(string $key, mixed $member)
 * @method array zScan(string $key, int &$iterator, string $pattern = null, int $count = 0)
 * @method int del(string $key1, string $key2 = null, string $key3 = null)
 * @method bool expire(string $key, int $ttl)
 * @method array keys(string $pattern)
 * @method int lLen(string $key)
 * @method string|bool lIndex(string $key, int $index)
 * @method array lRange(string $key, int $start, int $end)
 * @method int|bool lRem(string $key, string $value, int $count)
 * @method array|bool lTrim(string $key, int $start, int $stop)
 * @method bool rename(string $srcKey, string $dstKey)
 * @method int sCard(string $key)
 * @method bool sIsMember(string $key, string $value)
 * @method int sRem(string $key, string $member1, string $member2 = null, string $memberN = null)
 * @method int zRem(string $key, string $member1, string $member2 = null, string $memberN = null)
 * @method int zRemRangeByRank(string $key, int $start, int $end)
 * @method int zRemRangeByScore(string $key, float|string $start, float|string $end)
 * @method int zInterStore(string $Output, array $ZSetKeys, array $Weights = null, string $aggregateFunction = 'SUM')
 * @method int zUnionStore(string $Output, array $ZSetKeys, array $Weights = null, string $aggregateFunction = 'SUM')
 * @method bool hMSet(string $key, array $keyValues)
 * @method void psubscribe(array $patterns, string|array $callback)
 * @method void subscribe(array $channels, string|array $callback)
 * @method array geoRadius(string $key, float $longitude, float $latitude, float $radius, string $radiusUnit, array $options)
 * @method bool expireAt(string $key, int $timestamp)
 * @method integer xAck(string $stream_key, string $group, array $id_list)
 * @method string xAdd(string $stream_key, string $id, array $message, int $max_len, bool $approximate)
 * @method string xClaim(string $stream_key, string $group, string $consumer, string $min_idle_time, array $id_list, array $options)
 * @method string xDel(string $stream_key, array $id_list)
 * @method mixed xGroup(...$args)
 * @method mixed xInfo(...$args)
 * @method integer xLen(string $stream_key)
 * @method array xPending(string $stream_key, string $group, string $start, string $end, int $count, string $consumer)
 * @method array xRange(string $stream_key, string $start, string $end, int $count)
 * @method array xRevRange(string $stream_key, string $end, string $start, int $count)
 * @method array xRead(array|string $stream_keys, int $count, int $block)
 * @method array xReadGroup(string $group, string $consumer, array|string $stream_keys, int $count, int $block)
 * @method integer xTrim(string $stream_key, int $max_len, bool $approximate)
 */
abstract class Connection extends AbstractConnection implements ConnectionInterface
{
    /**
     * @var Redis|RedisCluster
     */
    protected $client;

    /**
     * @var RedisDb
     */
    protected $redisDb;

    /**
     * @param Pool    $pool
     * @param RedisDb $redisDb
     */
    public function initialize(Pool $pool, RedisDb $redisDb): void
    {
        $this->pool     = $pool;
        $this->redisDb  = $redisDb;
        $this->lastTime = time();

        $this->id = $this->pool->getConnectionId();
    }

    /**
     * @throws RedisException
     */
    public function create(): void
    {
        $clusters = $this->redisDb->getClusters();
        if (!empty($clusters)) {
            $this->createClusterClient();
            return;
        }

        $this->createClient();
    }

    /**
     * Close connection
     */
    public function close(): void
    {
        $this->client->close();
    }

    /**
     * @throws RedisException
     */
    public function createClient(): void
    {
        $config = [
            'host'           => $this->redisDb->getHost(),
            'port'           => $this->redisDb->getPort(),
            'timeout'        => $this->redisDb->getTimeout(),
            'retry_interval' => $this->redisDb->getRetryInterval(),
            'password'       => $this->redisDb->getPassword(),
            'read_timeout'   => $this->redisDb->getReadTimeout(),
            'database'       => $this->redisDb->getDatabase()
        ];

        $option = $this->redisDb->getOption();

        $this->client = $this->redisDb->getConnector()->connect($config, $option);
    }

    /**
     * @throws RedisException
     */
    public function createClusterClient(): void
    {
        $config = $this->redisDb->getClusters();
        $option = $this->redisDb->getOption();

        $this->client = $this->redisDb->getConnector()->connectToCluster($config, $option);
    }

    /**
     * Run a command against the Redis database. Auto retry once
     *
     * @param string $method
     * @param array  $parameters
     * @param bool   $reconnect
     *
     * @return mixed
     * @throws RedisException
     */
    public function command(string $method, array $parameters = [], bool $reconnect = false)
    {
        try {
<<<<<<< HEAD
            $lowerMethod = strtolower($method);
            // if (!in_array($lowerMethod, $this->supportedMethods, true)) {
            // Up: use method_exists check command is valid.
            if (!method_exists($this->client, $lowerMethod)) {
                throw new RedisException(sprintf('Redis method(%s) is not supported!', $method));
=======
            if (false === method_exists($this->client, $method)) {
                throw new RedisException(
                    sprintf('Method(%s) is not supported!', $method)
                );
>>>>>>> a612f4fb
            }

            // Before event
            Swoft::trigger(RedisEvent::BEFORE_COMMAND, null, $method, $parameters);

            Log::profileStart('redis.%s', $method);
            $result = $this->client->{$method}(...$parameters);
            Log::profileEnd('redis.%s', $method);

            // After event
            Swoft::trigger(RedisEvent::AFTER_COMMAND, null, $method, $parameters, $result);

            // Release Connection
            $this->release();
        } catch (Throwable $e) {
            if (!$reconnect && $this->reconnect()) {
                return $this->command($method, $parameters, true);
            }

            throw new RedisException(
                sprintf('Redis command reconnect error(%s)', $e->getMessage())
            );
        }

        return $result;
    }

    /**
     * Run a command callback against the Redis database. Auto retry once
     *
     * @param callable $callback
     * @param bool     $reconnect
     *
     * @return mixed
     * @throws Throwable
     *
     * @example
     *         Uses eval script
     *         Redis::call(function(\Redis $redis) {
     *              $redis->eval("return {1,2,3,redis.call('lrange','mylist',0,-1)}");*
     *              return $redis->getLastError();
     *         });
     *
     */
    public function call(callable $callback, bool $reconnect = false)
    {
        try {
            Log::profileStart('redis.%s', __FUNCTION__);
            $result = $callback($this->client);
            Log::profileEnd('redis.%s', __FUNCTION__);
            // Release Connection

            $this->release();
        } catch (Throwable $e) {
            if (!$reconnect && $this->reconnect()) {
                return $this->call($callback, true);
            }

            throw $e;
        }

        return $result;
    }

    /**
     * @param bool $force
     *
     */
    public function release(bool $force = false): void
    {
        /* @var ConnectionManager $conManager */
        $conManager = BeanFactory::getBean(ConnectionManager::class);
        $conManager->releaseConnection($this->id);

        parent::release($force);
    }

    /**
     * @param string $key
     * @param array  $keys
     *
     * @return array
     * @throws RedisException
     */
    public function hMGet(string $key, array $keys): array
    {
        $values = $this->command('hMGet', [$key, $keys]);
        if ($values === false) {
            $values = [];
        }

        $result = [];
        foreach ($values as $subKey => $value) {
            if ($value !== false) {
                $result[$subKey] = $value;
            }
        }

        $name = $this->getCountingKey(__FUNCTION__);
        Log::counting($name, count($result), count($keys));

        return $result;
    }

    /**
     * @param string $key
     * @param array  $valueScores
     *
     * @return int Number of values added
     * @throws RedisException
     */
    public function zAdd(string $key, array $valueScores): int
    {
        $params[] = $key;
        foreach ($valueScores as $member => $score) {
            $params[] = $score;
            $params[] = $member;
        }

        $result = $this->command('zAdd', $params);

        return (int)$result;
    }

    /**
     * @param string $key
     *
     * @return bool|mixed If key didn't exist, FALSE is returned. Otherwise, the value
     *
     * @throws RedisException
     */
    public function get(string $key)
    {
        $result = $this->command('get', [$key]);

        $hit = 0;
        if ($result !== false) {
            $hit = 1;
        }

        $name = $this->getCountingKey(__FUNCTION__);

        Log::counting($name, $hit, 1);
        return $result;
    }

    /**
     * @param string         $key
     * @param mixed          $value
     * @param int|array|null $timeout
     *
     * @return bool
     * @throws RedisException
     */
    public function set(string $key, $value, $timeout = null): bool
    {
        return $this->command('set', [$key, $value, $timeout]);
    }

    /**
     * @param array $keys
     *
     * @return array
     * @throws RedisException
     */
    public function mget(array $keys): array
    {
        $result = [];
        $values = $this->command('mget', [$keys]);
        foreach ($values as $index => $value) {
            if ($value !== false && isset($keys[$index])) {
                $key          = $keys[$index];
                $result[$key] = $value;
            }
        }

        $name = $this->getCountingKey(__FUNCTION__);
        Log::counting($name, count($result), count($keys));

        return $result;
    }

    /**
     * @param array $keyValues
     * @param int   $ttl
     *
     * @return bool
     * @throws RedisException
     */
    public function mset(array $keyValues, int $ttl = 0): bool
    {
        $result = $this->command('mset', [$keyValues]);
        if ($ttl === 0) {
            return $result;
        }

        foreach ($keyValues as $k => $v) {
            $this->command('expire', [$k, $ttl]);
        }

        return $result;
    }

    /**
     * @param callable $callback
     *
     * @return array
     * @throws RedisException
     */
    public function pipeline(callable $callback): array
    {
        return $this->multi(Redis::PIPELINE, $callback);
    }

    /**
     * @param callable $callback
     *
     * @return array
     * @throws RedisException
     */
    public function transaction(callable $callback): array
    {
        return $this->multi(Redis::MULTI, $callback);
    }

    /**
     * @return bool
     */
    public function reconnect(): bool
    {
        try {
            $this->create();
        } catch (Throwable $e) {
            Log::error('Redis reconnect error(%s)', $e->getMessage());
            return false;
        }

        return true;
    }

    /**
     * Pass other method calls down to the underlying client.
     *
     * @param string $method
     * @param array  $parameters
     *
     * @return mixed
     * @throws RedisException
     */
    public function __call(string $method, array $parameters)
    {
        return $this->command($method, $parameters);
    }

    /**
     * @param string $name
     *
     * @return string
     */
    private function getCountingKey(string $name): string
    {
        return sprintf('redis.hit/req.%s', $name);
    }

    /**
     * @param callable $callback
     * @param bool     $reconnect
     * @param int      $mode
     *
     * @return array
     * @throws RedisException
     */
    private function multi(int $mode, callable $callback, bool $reconnect = false): array
    {
        $name   = ($mode === Redis::PIPELINE) ? 'pipeline' : 'transaction';
        $proKey = sprintf('redis.%s', $name);
        try {
            Log::profileStart($proKey);

            $pipeline = $this->client->multi($mode);
            try {
                PhpHelper::call($callback, $pipeline);
            } catch (Throwable $e) {
                Log::error(
                    sprintf(
                        'Redis multi error(message=%s line=%d file=%s)',
                        $e->getMessage(),
                        $e->getLine(),
                        $e->getFile()
                    )
                );
            }
            $result = $pipeline->exec();

            Log::profileEnd($proKey);

            // Release Connection
            $this->release();
        } catch (Throwable $e) {
            if (!$reconnect && $this->reconnect()) {
                return $this->multi($mode, $callback, true);
            }

            throw new RedisException(
                sprintf('Redis %s reconnect error(%s)', $name, $e->getMessage())
            );
        }

        return $result;
    }
}<|MERGE_RESOLUTION|>--- conflicted
+++ resolved
@@ -245,18 +245,10 @@
     public function command(string $method, array $parameters = [], bool $reconnect = false)
     {
         try {
-<<<<<<< HEAD
-            $lowerMethod = strtolower($method);
             // if (!in_array($lowerMethod, $this->supportedMethods, true)) {
             // Up: use method_exists check command is valid.
-            if (!method_exists($this->client, $lowerMethod)) {
+            if (false === method_exists($this->client, $method)) {
                 throw new RedisException(sprintf('Redis method(%s) is not supported!', $method));
-=======
-            if (false === method_exists($this->client, $method)) {
-                throw new RedisException(
-                    sprintf('Method(%s) is not supported!', $method)
-                );
->>>>>>> a612f4fb
             }
 
             // Before event
@@ -276,9 +268,7 @@
                 return $this->command($method, $parameters, true);
             }
 
-            throw new RedisException(
-                sprintf('Redis command reconnect error(%s)', $e->getMessage())
-            );
+            throw new RedisException('Redis command reconnect error=' . $e->getMessage(), $e->getCode(), $e);
         }
 
         return $result;
