--- conflicted
+++ resolved
@@ -23,8 +23,6 @@
  * Psr 16 implement by Redis 
  * @method string getLastError()
  * @method bool clearLastError()
-<<<<<<< HEAD
-=======
  * key and string
  * @method int append($key, $value)
  * @method int decr($key)
@@ -99,7 +97,6 @@
  * @method mixed eval($script, $args = array(), $numKeys = 0)
  * @method mixed evalSha($scriptSha, $args = array(), $numKeys = 0)
  * @method mixed script($command, $script)
->>>>>>> 94d01ddd
  */
 class Redis implements CacheInterface
 {
