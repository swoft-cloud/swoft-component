--- conflicted
+++ resolved
@@ -12,9 +12,9 @@
 
 use Swoft\App;
 use Swoft\Redis\Exception\RedisException;
-use Swoft\Redis\Pool\Config\RedisPoolConfig;
 use Swoft\Redis\Profile\RedisCommandProvider;
 use Swoole\Coroutine\Redis as CoRedis;
+use Swoft\Redis\Pool\Config\RedisPoolConfig;
 
 /**
  * Redis connection
@@ -59,34 +59,6 @@
     }
 
     /**
-<<<<<<< HEAD
-     * Parse uri
-     *
-     * @param string $uri `tcp://127.0.0.1:6379/1?auth=password`
-     *
-     * @return array
-     * @throws RedisException
-     */
-    protected function parseUri(string $uri): array
-    {
-        $parseAry = parse_url($uri);
-        if (!isset($parseAry['host']) || !isset($parseAry['port'])) {
-            $error = sprintf('Redis Connection format is incorrect uri=%s, eg:tcp://127.0.0.1:6379/1?auth=password', $uri);
-            App::error($error);
-            throw new RedisException($error);
-        }
-        isset($parseAry['path']) && $parseAry['database'] = str_replace('/', '', $parseAry['path']);
-        $query = $parseAry['query']?? '';
-        parse_str($query, $options);
-        $configs = array_merge($parseAry, $options);
-        unset($configs['path'], $configs['query']);
-
-        return $configs;
-    }
-
-    /**
-=======
->>>>>>> master
      * @param string $method
      * @param array  $arguments
      *
@@ -95,20 +67,12 @@
      */
     public function __call($method, $arguments)
     {
-<<<<<<< HEAD
-        /* @var RedisCommandProvider $provider */
-        $provider = \bean(RedisCommandProvider::class);
-        $command = $provider->createCommand($method, $arguments);
-        $arguments = $command->getArguments();
-        $method = $command->getId();
-=======
         /* @var RedisCommandProvider $commandProvider */
         $commandProvider = App::getBean(RedisCommandProvider::class);
         $commandProvider->setPrefix($this->pool->getPoolConfig()->getPrefix());
         $command         = $commandProvider->createCommand($method, $arguments);
         $arguments       = $command->getArguments();
         $method          = $command->getId();
->>>>>>> 94d01ddd
 
         $data = parent::__call($method, $arguments);
         return $command->parseResponse($data);
