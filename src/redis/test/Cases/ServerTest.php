--- conflicted
+++ resolved
@@ -24,11 +24,7 @@
             $this->assertTrue(is_array($result));
 
             foreach ($result as $index => $value) {
-<<<<<<< HEAD
-                $this->assertEquals($expected[ $index ], $value);
-=======
                 $this->assertEquals($expected[$index], $value);
->>>>>>> 94d01ddd
             }
         });
     }
