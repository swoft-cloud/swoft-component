<?php
return [
    'version' => '1.0',
    'autoInitBean'      => true,
    'beanScan'          => [
<<<<<<< HEAD
        'Swoft\\Rpc\\Client\\Testing' => BASE_PATH. '/Testing'
=======
        'SwoftTest\\Rpc\\Testing' => BASE_PATH . "/Testing",
        'Swoft\\Rpc\\Client'      => BASE_PATH . '/../src',
>>>>>>> 94d01ddd
    ],
    'I18n'              => [
        'sourceLanguage' => '@root/resources/messages/',
    ],
    'env'               => 'Base',
    'user.stelin.steln' => 'fafafa',
    'Service'           => [
        'user' => [
            'timeout' => 3000
        ]
    ],
<<<<<<< HEAD
    'cache' => require __DIR__ . DS . 'cache.php',
=======
    'components' => [
        'custom' => [
            'Swoft\\Rpc\\Client' => BASE_PATH . '/../src',
        ],
    ],
    'cache' => require dirname(__FILE__) . DS . "cache.php",
>>>>>>> 94d01ddd
];<|MERGE_RESOLUTION|>--- conflicted
+++ resolved
@@ -3,12 +3,8 @@
     'version' => '1.0',
     'autoInitBean'      => true,
     'beanScan'          => [
-<<<<<<< HEAD
-        'Swoft\\Rpc\\Client\\Testing' => BASE_PATH. '/Testing'
-=======
         'SwoftTest\\Rpc\\Testing' => BASE_PATH . "/Testing",
         'Swoft\\Rpc\\Client'      => BASE_PATH . '/../src',
->>>>>>> 94d01ddd
     ],
     'I18n'              => [
         'sourceLanguage' => '@root/resources/messages/',
@@ -20,14 +16,10 @@
             'timeout' => 3000
         ]
     ],
-<<<<<<< HEAD
-    'cache' => require __DIR__ . DS . 'cache.php',
-=======
     'components' => [
         'custom' => [
             'Swoft\\Rpc\\Client' => BASE_PATH . '/../src',
         ],
     ],
     'cache' => require dirname(__FILE__) . DS . "cache.php",
->>>>>>> 94d01ddd
 ];