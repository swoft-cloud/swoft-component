<?php

namespace Swoft\Rpc\Packer;

use Swoft\App;
use Swoft\Core\RequestContext;
use Swoft\Rpc\Exception\RpcException;
use Swoft\Rpc\Exception\RpcResponseException;
use Swoft\Rpc\Exception\RpcStatusException;
use Swoft\Rpc\Packer\Json\JsonPacker;

/**
 * RPC Service data packer
 */
class ServicePacker implements PackerInterface
{

    /**
     * @var string
     */
<<<<<<< HEAD
    protected $type = 'json';
=======
    private $defaultPacker = 'json';

    /**
     * Default packers configs
     *
     * @var array
     */
    protected $defaultPackers
        = [
            'json' => JsonPacker::class,
        ];
>>>>>>> 2c17c3e7

    /**
     * @var array
     */
    protected $packers = [];

    /**
     * @param mixed $data
     * @param string $packer
     * @return mixed
     * @throws \Swoft\Rpc\Exception\RpcException
     */
<<<<<<< HEAD
    public function pack($data, string $type = '')
=======
    public function pack($data, string $packer = '')
>>>>>>> 2c17c3e7
    {
        return $this->getPacker($packer)->pack($data);
    }

    /**
     * @param mixed $data
     * @param string $packer
     * @return mixed
     * @throws \Swoft\Rpc\Exception\RpcException
     */
<<<<<<< HEAD
    public function unpack($data, string $type = '')
=======
    public function unpack($data, string $packer = '')
>>>>>>> 2c17c3e7
    {
        return $this->getPacker($packer)->unpack($data);
    }

    /**
     * @param string $packer
     * @return PackerInterface
     * @throws \Swoft\Rpc\Exception\RpcException
     */
<<<<<<< HEAD
    public function getPacker(string $type = ''): PackerInterface
    {
        $type = $type ?: $this->type;
        $packers = $this->mergePackers();

        if (!isset($packers[$type])) {
            throw new RpcException(sprintf('the %s of packer in not exist', $type));
        }

        $packerName = $packers[$type];
        $packer     = App::getBean($packerName);

        if (!($packer instanceof PackerInterface)) {
            throw new RpcException(sprintf('the %s of packer in not instance of PackerInterface', $type));
=======
    public function getPacker(string $packer = ''): PackerInterface
    {
        $packer = $packer ? : $this->defaultPacker;
        $packers = $this->getPackers();
        if (! isset($packers[$packer]) || ! App::hasBean($packers[$packer])) {
            throw new RpcException(sprintf('Packer %s does not exist', $packer));
        }
        $packerInstance = App::getBean($packers[$packer]);
        if (! ($packerInstance instanceof PackerInterface)) {
            throw new RpcException(sprintf('Packer %s does not implement %s', $packer, PackerInterface::class));
>>>>>>> 2c17c3e7
        }
        return $packerInstance;
    }

    /**
     * Format the data for packer
     *
     * @param string $interface
     * @param string $version
     * @param string $method
     * @param array $params
     * @return array
     */
    public function formatData(string $interface, string $version, string $method, array $params): array
    {
<<<<<<< HEAD
        $logId  = RequestContext::getLogid();
        $spanId = RequestContext::getSpanid() + 1;

        $data = [
            'interface' => $interface,
            'version'   => $version,
            'method'    => $method,
            'params'    => $params,
            'logid'     => $logId,
            'spanid'    => $spanId,
=======
        return [
            'interface' => $interface,
            'version' => $version,
            'method' => $method,
            'params' => $params,
            'logid' => RequestContext::getLogid(),
            'spanid' => RequestContext::getSpanid() + 1,
>>>>>>> 2c17c3e7
        ];
    }

    /**
     * @param array $data params
     * @return mixed
     * @throws \InvalidArgumentException
     * @throws \Swoft\Rpc\Exception\RpcException
     */
    public function checkData(array $data)
    {
<<<<<<< HEAD
        // check formatter
        if (!isset($data['status'], $data['data'], $data['msg'])) {
            throw new RpcException('the return of rpc is incorrect，data=' . JsonHelper::encode($data, JSON_UNESCAPED_UNICODE));
        }

        // check status
        $status = $data['status'];
        if ($status !== 200) {
            throw new RpcException('the return status of rpc is incorrect，data=' . JsonHelper::encode($data, JSON_UNESCAPED_UNICODE));
=======
        // Check response format
        if (! isset($data['status']) || ! isset($data['data']) || ! isset($data['msg'])) {
            throw (new RpcResponseException('Response of RPC is invalid'))->setResponse($data);
        }

        // Check response status
        if ($data['status'] !== 200) {
            throw (new RpcStatusException('Status of response is invalid'))->setResponse($data);
>>>>>>> 2c17c3e7
        }

        return $data['data'];
    }

    /**
     * Merge default and config packers
     *
     * @return array
     */
    public function getPackers(): array
    {
<<<<<<< HEAD
        return \array_merge($this->packers, $this->defaultPackers());
=======
        return array_merge($this->packers, $this->defaultPackers);
>>>>>>> 2c17c3e7
    }

}<|MERGE_RESOLUTION|>--- conflicted
+++ resolved
@@ -18,9 +18,6 @@
     /**
      * @var string
      */
-<<<<<<< HEAD
-    protected $type = 'json';
-=======
     private $defaultPacker = 'json';
 
     /**
@@ -32,12 +29,11 @@
         = [
             'json' => JsonPacker::class,
         ];
->>>>>>> 2c17c3e7
 
     /**
      * @var array
      */
-    protected $packers = [];
+    private $packers = [];
 
     /**
      * @param mixed $data
@@ -45,11 +41,7 @@
      * @return mixed
      * @throws \Swoft\Rpc\Exception\RpcException
      */
-<<<<<<< HEAD
-    public function pack($data, string $type = '')
-=======
     public function pack($data, string $packer = '')
->>>>>>> 2c17c3e7
     {
         return $this->getPacker($packer)->pack($data);
     }
@@ -60,11 +52,7 @@
      * @return mixed
      * @throws \Swoft\Rpc\Exception\RpcException
      */
-<<<<<<< HEAD
-    public function unpack($data, string $type = '')
-=======
     public function unpack($data, string $packer = '')
->>>>>>> 2c17c3e7
     {
         return $this->getPacker($packer)->unpack($data);
     }
@@ -74,22 +62,6 @@
      * @return PackerInterface
      * @throws \Swoft\Rpc\Exception\RpcException
      */
-<<<<<<< HEAD
-    public function getPacker(string $type = ''): PackerInterface
-    {
-        $type = $type ?: $this->type;
-        $packers = $this->mergePackers();
-
-        if (!isset($packers[$type])) {
-            throw new RpcException(sprintf('the %s of packer in not exist', $type));
-        }
-
-        $packerName = $packers[$type];
-        $packer     = App::getBean($packerName);
-
-        if (!($packer instanceof PackerInterface)) {
-            throw new RpcException(sprintf('the %s of packer in not instance of PackerInterface', $type));
-=======
     public function getPacker(string $packer = ''): PackerInterface
     {
         $packer = $packer ? : $this->defaultPacker;
@@ -100,7 +72,6 @@
         $packerInstance = App::getBean($packers[$packer]);
         if (! ($packerInstance instanceof PackerInterface)) {
             throw new RpcException(sprintf('Packer %s does not implement %s', $packer, PackerInterface::class));
->>>>>>> 2c17c3e7
         }
         return $packerInstance;
     }
@@ -116,18 +87,6 @@
      */
     public function formatData(string $interface, string $version, string $method, array $params): array
     {
-<<<<<<< HEAD
-        $logId  = RequestContext::getLogid();
-        $spanId = RequestContext::getSpanid() + 1;
-
-        $data = [
-            'interface' => $interface,
-            'version'   => $version,
-            'method'    => $method,
-            'params'    => $params,
-            'logid'     => $logId,
-            'spanid'    => $spanId,
-=======
         return [
             'interface' => $interface,
             'version' => $version,
@@ -135,7 +94,6 @@
             'params' => $params,
             'logid' => RequestContext::getLogid(),
             'spanid' => RequestContext::getSpanid() + 1,
->>>>>>> 2c17c3e7
         ];
     }
 
@@ -147,17 +105,6 @@
      */
     public function checkData(array $data)
     {
-<<<<<<< HEAD
-        // check formatter
-        if (!isset($data['status'], $data['data'], $data['msg'])) {
-            throw new RpcException('the return of rpc is incorrect，data=' . JsonHelper::encode($data, JSON_UNESCAPED_UNICODE));
-        }
-
-        // check status
-        $status = $data['status'];
-        if ($status !== 200) {
-            throw new RpcException('the return status of rpc is incorrect，data=' . JsonHelper::encode($data, JSON_UNESCAPED_UNICODE));
-=======
         // Check response format
         if (! isset($data['status']) || ! isset($data['data']) || ! isset($data['msg'])) {
             throw (new RpcResponseException('Response of RPC is invalid'))->setResponse($data);
@@ -166,7 +113,6 @@
         // Check response status
         if ($data['status'] !== 200) {
             throw (new RpcStatusException('Status of response is invalid'))->setResponse($data);
->>>>>>> 2c17c3e7
         }
 
         return $data['data'];
@@ -179,11 +125,7 @@
      */
     public function getPackers(): array
     {
-<<<<<<< HEAD
-        return \array_merge($this->packers, $this->defaultPackers());
-=======
         return array_merge($this->packers, $this->defaultPackers);
->>>>>>> 2c17c3e7
     }
 
 }