<?php declare(strict_types=1);

namespace Swoft\Server;

use Swoft;
use Swoft\Console\Console;
use Swoft\Server\Event\ServerStartEvent;
use Swoft\Server\Event\WorkerEvent;
use Swoft\Server\Exception\ServerException;
use Swoft\Server\Helper\ServerHelper;
use Swoft\Server\Swoole\SwooleEvent;
use Swoft\Stdlib\Helper\Dir;
use Swoft\Stdlib\Helper\Sys;
use Swoole\Process;
use Swoole\Server as CoServer;

/**
 * Class Server
 *
 * @since 2.0
 */
abstract class Server implements ServerInterface
{
    /**
     * Swoft server
     *
     * @var \Swoft\Server\Server|\Swoft\Http\Server\HttpServer|\Swoft\WebSocket\Server\WebSocketServer
     */
    private static $server;

    /**
     * Server type name. eg: http, ws, tcp ...
     *
     * @var string
     */
    protected static $serverType = 'TCP';

    /**
     * Default host
     *
     * @var string
     */
    protected $host = '0.0.0.0';

    /**
     * Default port
     *
     * @var int
     */
    protected $port = 80;

    /**
     * Default mode
     *
     * @var int
     */
    protected $mode = \SWOOLE_PROCESS;

    /**
     * Default socket type
     *
     * @var int
     */
    protected $type = \SWOOLE_SOCK_TCP;

    /**
     * Server setting for swoole. (@see swooleServer->setting)
     *
     * @link https://wiki.swoole.com/wiki/page/274.html
     * @var array
     */
    protected $setting = [
        'daemonize'       => 0,
        'worker_num'      => 1,
        // If > 0, must listen event: task, finish
        'task_worker_num' => 0,
    ];

    /**
     * Pid file
     *
     * @var string
     */
    protected $pidFile = '@runtime/swoft.pid';

    /**
     * Pid name
     *
     * @var string
     */
    protected $pidName = 'swoft';

    /**
     * Record started server PIDs and with current workerId
     *
     * @var array
     */
    private $pidMap = [
        'masterPid'  => 0,
        'managerPid' => 0,
        // if = 0, current is at master/manager process.
        'workerPid'  => 0,
        // if < 0, current is at master/manager process.
        'workerId'   => -1,
    ];

    /**
     * Server event for swoole event
     *
     * @var array
     *
     * @example
     * [
     *     'serverName' => new SwooleEventListener(),
     *     'serverName' => new SwooleEventListener(),
     *     'serverName' => new SwooleEventListener(),
     * ]
     */
    protected $on = [];

    /**
     * Add port listener
     *
     * @var array
     *
     * @example
     * [
     *    'name' => ServerInterface,
     *    'name2' => ServerInterface,
     * ]
     */
    protected $listener = [];

    /**
     * Script file
     *
     * @var string
     */
    protected $scriptFile = '';

    /**
     * Swoole Server
     *
     * @var \Swoole\Server|\Swoole\Http\Server|\Swoole\Websocket\Server
     */
    protected $swooleServer;

    /**
     * @var bool
     */
    private $debug = false;

    /**
     * Server constructor
     */
    public function __construct()
    {
        // Init
        $this->init();
    }

    /**
     * Init
     */
    public function init(): void
    {
        // Do something ...
    }

    /**
     * @return string
     */
    public function getServerType(): string
    {
        return static::$serverType;
    }

    /**
     * On master start event
     *
     * @param CoServer $server
     *
     * @return void
     */
    public function onStart(CoServer $server): void
    {
        // Save PID to property
        $this->setPidMap($server);

        $masterPid  = $server->master_pid;
        $managerPid = $server->manager_pid;

        $pidStr = \sprintf('%s,%s', $masterPid, $managerPid);
        $title  = \sprintf('%s master process (%s)', $this->pidName, $this->scriptFile);

        // Save PID to file
        $pidFile = \alias($this->pidFile);
        Dir::make(\dirname($pidFile));
        \file_put_contents(\alias($this->pidFile), $pidStr);

        // Set process title
        Sys::setProcessTitle($title);

        // Update setting property
        $this->setSetting($server->setting);

        Swoft::trigger(new ServerStartEvent(SwooleEvent::START, $server));
    }

    /**
     * Manager start event
     *
     * @param CoServer $server
     */
    public function onManagerStart(CoServer $server): void
    {
        // Server pid map
        $this->setPidMap($server);
        // Set process title
        Sys::setProcessTitle(\sprintf('%s manager process', $this->pidName));

        Swoft::trigger(new ServerStartEvent(SwooleEvent::MANAGER_START, $server));
    }

    /**
     * Manager stop event
     *
     * @param CoServer $server
     */
    public function onManagerStop(CoServer $server): void
    {
        Swoft::trigger(new ServerStartEvent(SwooleEvent::MANAGER_STOP, $server));
    }

    /**
     * Worker start event
     *
     * @param CoServer $server
     * @param int      $workerId
     */
    public function onWorkerStart(CoServer $server, int $workerId): void
    {
        // Save PID and workerId
        $this->pidMap['workerId']  = $workerId;
        $this->pidMap['workerPid'] = $server->worker_pid;

        $event = new WorkerEvent(SwooleEvent::WORKER_START, $server, $workerId);
        // Is task process
        $isTaskProcess      = $workerId >= $server->setting['worker_num'];
        $event->taskProcess = $isTaskProcess;

        Swoft::trigger($event);

        // Task process
        if ($isTaskProcess) {
            $procRole  = 'task';
            $eventName = ServerEvent::TASK_PROCESS_START;
            // Worker process
        } else {
            $procRole  = 'worker';
            $eventName = ServerEvent::WORK_PROCESS_START;
        }

        // For special role process
        $newEvent = clone $event;
        $newEvent->setName($eventName);

        Sys::setProcessTitle(\sprintf('%s %s process', $this->pidName, $procRole));
        Swoft::trigger($newEvent);
    }

    /**
     * Worker stop event
     *
     * @param CoServer $server
     * @param int      $workerId
     */
    public function onWorkerStop(CoServer $server, int $workerId): void
    {
        $event = new WorkerEvent(SwooleEvent::WORKER_STOP, $server, $workerId);
        // is task process
        $event->taskProcess = $workerId >= $server->setting['worker_num'];

        Swoft::trigger($event);
    }

    /**
     * Worker error stop event
     *
     * @param CoServer $server
     * @param int      $workerId
     * @param int      $workerPid
     * @param int      $exitCode
     * @param int      $signal
     */
    public function onWorkerError(CoServer $server, int $workerId, int $workerPid, int $exitCode, int $signal): void
    {
        $event = new WorkerEvent(SwooleEvent::WORKER_ERROR, $server, $workerId);
        // is task process
        $event->taskProcess = $workerId >= $server->setting['worker_num'];
        $event->setParams([
            'signal'    => $signal,
            'exitCode'  => $exitCode,
            'workerPid' => $workerPid,
        ]);

        Swoft::trigger($event);
    }

    /**
     * Shutdown event
     *
     * @param CoServer $server
     */
    public function onShutdown(CoServer $server): void
    {
        Swoft::trigger(new ServerStartEvent(SwooleEvent::SHUTDOWN, $server));
    }

    /**
     * Bind swoole event and start swoole server
     * @throws ServerException
     */
    protected function startSwoole(): void
    {
        if (!$this->swooleServer) {
            throw new ServerException('You must to new server before start swoole!');
        }

        Swoft::trigger(ServerEvent::BEFORE_SETTING, $this);

        // Set settings
        $this->swooleServer->set($this->setting);

        Swoft::trigger(ServerEvent::BEFORE_BIND_EVENT, $this);

        // Register events
        $defaultEvents = $this->defaultEvents();
        $swooleEvents  = \array_merge($defaultEvents, $this->on);

<<<<<<< HEAD
        // Add event
        $this->addEvent($this->swooleServer, $swooleEvents, $defaultEvents);

        Swoft::trigger(ServerEvent::BEFORE_START);

        // Add port listener
        $this->addListener();

        // Start swoole server
        $this->swooleServer->start();
    }

    /**
     * Add listener
     *
     * @throws ServerException
     */
    protected function addListener(): void
    {
        foreach ($this->listener as $listener) {
            if (!$listener instanceof ServerInterface) {
                continue;
            }

            $host = $listener->getHost();
            $port = $listener->getPort();
            $type = $this->getType();
            $on   = $this->getOn();

            /* @var CoServer\Port $server */
            $server = $this->swooleServer->listen($host, $port, $type);
            $this->addEvent($server, $on);
        }
    }

    /**
     * Add events
     *
     * @param \Swoole\Server|CoServer\Port $server
     * @param array                        $swooleEvents
     * @param array                        $defaultEvents
     *
     * @throws ServerException
     */
    protected function addEvent($server, array $swooleEvents, array $defaultEvents = []): void
    {
=======
        $eventNames = [];
>>>>>>> eca6a361
        foreach ($swooleEvents as $name => $listener) {
            $eventNames[] = $name;

            // Default events
            if (isset($defaultEvents[$name])) {
                $server->on($name, $listener);
                continue;
            }

            if (!isset(SwooleEvent::LISTENER_MAPPING[$name])) {
                throw new ServerException(\sprintf('Swoole %s event is not defined!', $name));
            }

            $listenerInterface = SwooleEvent::LISTENER_MAPPING[$name];
            if (!($listener instanceof $listenerInterface)) {
                throw new ServerException(\sprintf('Swoole %s event listener is not %s', $name, $listenerInterface));
            }

            $listenerMethod = \sprintf('on%s', \ucfirst($name));
            $server->on($name, [$listener, $listenerMethod]);
        }
<<<<<<< HEAD
=======

        Swoft::trigger(ServerEvent::BEFORE_START, $this, $eventNames);

        // Storage server instance
        self::$server = $this;

        // Start swoole server
        $this->swooleServer->start();
>>>>>>> eca6a361
    }

    /**
     * @return string
     */
    public function getHost(): string
    {
        return $this->host;
    }

    /**
     * @return int
     */
    public function getPort(): int
    {
        return $this->port;
    }

    /**
     * @return int
     */
    public function getMode(): int
    {
        return $this->mode;
    }

    /**
     * @return string
     */
    public function getModeName(): string
    {
        return self::MODE_LIST[$this->mode] ?? 'Unknown';
    }

    /**
     * @return int
     */
    public function getType(): int
    {
        return $this->type;
    }

    /**
     * @return string
     */
    public function getTypeName(): string
    {
        return self::TYPE_LIST[$this->type] ?? 'Unknown';
    }

    /**
     * @return array
     */
    public function getSetting(): array
    {
        return $this->setting;
    }

    /**
     * @param array $setting
     */
    public function setSetting(array $setting): void
    {
        $this->setting = \array_merge($this->setting, $setting);
    }

    /**
     * @return array
     */
    public function getOn(): array
    {
        return $this->on;
    }

    /**
     * @param string $eventName
     * @return bool
     */
    public function hasListener(string $eventName): bool
    {
        return isset($this->on[$eventName]);
    }

    /**
     * @return array
     */
    public function getRegisteredEvents(): array
    {
        return \array_keys($this->on);
    }

    /**
     * @param string $scriptFile
     */
    public function setScriptFile(string $scriptFile): void
    {
        $this->scriptFile = $scriptFile;
    }

    /**
     * @return \Swoft\Server\Server|\Swoft\Http\Server\HttpServer|\Swoft\WebSocket\Server\WebSocketServer
     */
    public static function getServer(): Server
    {
        return self::$server;
    }

    /**
     * @param Server $server
     */
    public static function setServer(Server $server): void
    {
        self::$server = $server;
    }

    /**
     * Restart server
     */
    public function restart(): void
    {
        // Restart default is daemon
        $this->setDaemonize();

        // Start server
        $this->start();
    }

    /**
     * @param bool $onlyTaskWorker
     *
     * @return bool
     */
    public function reload(bool $onlyTaskWorker = false): bool
    {
        if (($pid = $this->pidMap['managerPid']) < 1) {
            return false;
        }

        // SIGUSR1(10): 向管理进程发送信号，将平稳地重启所有worker进程
        // SIGUSR2(12): 向管理进程发送信号，只重启task进程
        $signal = $onlyTaskWorker ? 12 : 10;

        return ServerHelper::sendSignal($pid, $signal);
    }

    /**
     * @return bool
     */
    public function stop(): bool
    {
        $pid = $this->getPid();
        if ($pid < 1) {
            return false;
        }

        // SIGTERM = 15
        if (ServerHelper::killAndWait($pid, 15, $this->pidName)) {
            return ServerHelper::removePidFile(\alias($this->pidFile));
        }

        return false;
    }

    /**
     * Shutdown server
     */
    public function shutdown(): void
    {
        $this->swooleServer->shutdown();
    }

    /**
     * Stop the worker process and immediately trigger the onWorkerStop callback function
     *
     * @param int  $workerId
     * @param bool $waitEvent
     *
     * @return bool
     */
    public function stopWorker(int $workerId = -1, bool $waitEvent = false): bool
    {
        if ($workerId > -1 && $this->swooleServer) {
            return $this->swooleServer->stop($workerId, $waitEvent);
        }

        return false;
    }

    /**
     * Print log message to terminal
     *
     * @param string $msg
     * @param array  $data
     * @param string $type
     */
    public function log(string $msg, array $data = [], string $type = 'info'): void
    {
        if ($this->isDaemonize()) {
            return;
        }

        if (\config('debug')) {
            $tid = Swoft\Co::tid();
            $cid = Swoft\Co::id();

            Console::log("[TID:$tid, CID:$cid] " . $msg, $data, $type);
        }
    }

    /**
     * Check if the server is running
     *
     * @return bool
     */
    public function isRunning(): bool
    {
        $pidFile = \alias($this->pidFile);

        // Is pid file exist ?
        if (\file_exists($pidFile)) {
            // Get pid file content and parse the content
            $pidFile = \file_get_contents($pidFile);

            // Parse and record PIDs
            [$masterPID, $managerPID] = \explode(',', $pidFile);
            // Format type
            $masterPID  = (int)$masterPID;
            $managerPID = (int)$managerPID;

            $this->pidMap['masterPid']  = $masterPID;
            $this->pidMap['managerPid'] = $managerPID;

            return $masterPID > 0 && Process::kill($masterPID, 0);
        }

        return false;
    }

    /**
     * @return array
     */
    public function getPidMap(): array
    {
        return $this->pidMap;
    }

    /**
     * @param string $name
     *
     * @return int
     */
    public function getPid(string $name = 'masterPid'): int
    {
        return $this->pidMap[$name] ?? 0;
    }

    /**
     * @return string
     */
    public function getPidFile(): string
    {
        return $this->pidFile;
    }

    /**
     * @return \Swoole\Http\Server|CoServer|\Swoole\Websocket\Server
     */
    public function getSwooleServer()
    {
        return $this->swooleServer;
    }

    /**
     * @return bool
     */
    public function isDebug(): bool
    {
        return $this->debug;
    }

    /**
     * @param bool $debug
     */
    public function setDebug($debug): void
    {
        $this->debug = (bool)$debug;
    }

    /**
     * Set server, run server on the background
     *
     * @param bool $yes
     *
     * @return $this
     */
    public function setDaemonize(bool $yes = true): self
    {
        $this->setting['daemonize'] = $yes ? 1 : 0;
        return $this;
    }

    /**
     * @return bool
     */
    public function isDaemonize(): bool
    {
        return (int)$this->setting['daemonize'] === 1;
    }

    /**
     * @return int
     */
    public function getErrorNo(): int
    {
        return $this->swooleServer->getLastError();
    }

    /**
     * @param int $fd
     *
     * @return array
     */
    public function getClientInfo(int $fd): array
    {
        return (array)$this->swooleServer->getClientInfo($fd);
    }

    /**
     * Set pid map
     *
     * @param CoServer $server
     */
    protected function setPidMap(CoServer $server): void
    {
        if ($server->master_pid > 0) {
            $this->pidMap['masterPid'] = $server->master_pid;
        }

        if ($server->manager_pid > 0) {
            $this->pidMap['managerPid'] = $server->manager_pid;
        }
    }

    /**
     * @return array
     */
    public function defaultEvents(): array
    {
        return [
            SwooleEvent::START         => [$this, 'onStart'],
            SwooleEvent::SHUTDOWN      => [$this, 'onShutdown'],
            SwooleEvent::MANAGER_START => [$this, 'onManagerStart'],
            SwooleEvent::MANAGER_STOP  => [$this, 'onManagerStop'],
            SwooleEvent::WORKER_START  => [$this, 'onWorkerStart'],
            SwooleEvent::WORKER_STOP   => [$this, 'onWorkerStop'],
            SwooleEvent::WORKER_ERROR  => [$this, 'onWorkerError'],
        ];
    }
}<|MERGE_RESOLUTION|>--- conflicted
+++ resolved
@@ -338,14 +338,19 @@
         $defaultEvents = $this->defaultEvents();
         $swooleEvents  = \array_merge($defaultEvents, $this->on);
 
-<<<<<<< HEAD
         // Add event
         $this->addEvent($this->swooleServer, $swooleEvents, $defaultEvents);
 
-        Swoft::trigger(ServerEvent::BEFORE_START);
-
         // Add port listener
         $this->addListener();
+
+        // @todo
+
+        // Trigger
+        Swoft::trigger(ServerEvent::BEFORE_START, $this, array_keys($swooleEvents));
+
+        // Storage server instance
+        self::$server = $this;
 
         // Start swoole server
         $this->swooleServer->start();
@@ -365,11 +370,15 @@
 
             $host = $listener->getHost();
             $port = $listener->getPort();
-            $type = $this->getType();
-            $on   = $this->getOn();
+            $type = $listener->getType();
+            $on   = $listener->getOn();
 
             /* @var CoServer\Port $server */
             $server = $this->swooleServer->listen($host, $port, $type);
+            $server->set([
+                'open_eof_check' => false,
+                'package_max_length' => 2048
+            ]);
             $this->addEvent($server, $on);
         }
     }
@@ -385,12 +394,7 @@
      */
     protected function addEvent($server, array $swooleEvents, array $defaultEvents = []): void
     {
-=======
-        $eventNames = [];
->>>>>>> eca6a361
         foreach ($swooleEvents as $name => $listener) {
-            $eventNames[] = $name;
-
             // Default events
             if (isset($defaultEvents[$name])) {
                 $server->on($name, $listener);
@@ -409,17 +413,13 @@
             $listenerMethod = \sprintf('on%s', \ucfirst($name));
             $server->on($name, [$listener, $listenerMethod]);
         }
-<<<<<<< HEAD
-=======
-
-        Swoft::trigger(ServerEvent::BEFORE_START, $this, $eventNames);
-
-        // Storage server instance
-        self::$server = $this;
-
-        // Start swoole server
-        $this->swooleServer->start();
->>>>>>> eca6a361
+    }
+
+    public function onReceive(\Swoole\Http\Server $server, int $fd, int $reactorId, string $data): void
+    {
+        var_dump($data);
+
+        $server->send($fd, 'hello');
     }
 
     /**
@@ -761,6 +761,14 @@
         if ($server->manager_pid > 0) {
             $this->pidMap['managerPid'] = $server->manager_pid;
         }
+    }
+
+    /**
+     * @return array
+     */
+    public function getListener(): array
+    {
+        return $this->listener;
     }
 
     /**
