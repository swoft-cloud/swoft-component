--- conflicted
+++ resolved
@@ -2,14 +2,11 @@
 
 namespace Swoft\Server;
 
-<<<<<<< HEAD
 use Co\Server as CoServer;
+use Swoft;
 use Swoft\Console\Console;
 use Swoft\Server\Event\ServerRuntimeEvent;
 use Swoft\Server\Event\WorkerEvent;
-=======
-use Swoole\Http\Server as CoServer;
->>>>>>> 5ac05973
 use Swoft\Server\Exception\ServerException;
 use Swoft\Server\Helper\ServerHelper;
 use Swoft\Server\Swoole\SwooleEvent;
@@ -174,19 +171,12 @@
      */
     public function onStart(CoServer $server): void
     {
-        // Set pid map
+        // Save PID to property
         $this->setPidMap($server);
 
         $masterPid  = $server->master_pid;
         $managerPid = $server->manager_pid;
 
-<<<<<<< HEAD
-        // Save PID to property
-        $this->pidMap['masterPid']  = $masterPid;
-        $this->pidMap['managerPid'] = $managerPid;
-
-=======
->>>>>>> 5ac05973
         $pidStr = \sprintf('%s,%s', $masterPid, $managerPid);
         $title  = \sprintf('%s master process (%s)', $this->pidName, $this->scriptFile);
 
@@ -199,7 +189,7 @@
         // Update setting property
         $this->setSetting($server->setting);
 
-        \Swoft::trigger(new ServerRuntimeEvent(SwooleEvent::START, $server));
+        Swoft::trigger(new ServerRuntimeEvent(SwooleEvent::START, $server));
     }
 
     /**
@@ -218,11 +208,7 @@
         // Set process title
         Sys::setProcessTitle(\sprintf('%s manager process', $this->pidName));
 
-<<<<<<< HEAD
-        \Swoft::trigger(new ServerRuntimeEvent(SwooleEvent::MANAGER_START, $server));
-=======
-        \Swoft::trigger(SwooleEvent::MANAGER_START, $server->manager_pid, $this);
->>>>>>> 5ac05973
+        Swoft::trigger(new ServerRuntimeEvent(SwooleEvent::MANAGER_START, $server));
     }
 
     /**
@@ -235,7 +221,7 @@
      */
     public function onManagerStop(CoServer $server): void
     {
-        \Swoft::trigger(new ServerRuntimeEvent(SwooleEvent::MANAGER_STOP, $server));
+        Swoft::trigger(new ServerRuntimeEvent(SwooleEvent::MANAGER_STOP, $server));
     }
 
     /**
@@ -255,40 +241,28 @@
         // is task process
         $event->taskProcess = $isTaskProcess;
 
-        \Swoft::trigger($event);
+        Swoft::trigger($event);
 
         // Save PID and workerId
         $this->pidMap['workerId']  = $workerId;
         $this->pidMap['workerPid'] = $server->worker_pid;
 
         // Task process
-<<<<<<< HEAD
         if ($isTaskProcess) {
             $newEvent = clone $event;
             $newEvent->setName(ServerEvent::TASK_PROCESS_START);
-=======
-        if ($workerId >= $setting['worker_num']) {
+
             Sys::setProcessTitle(sprintf('%s task process', $this->pidName));
-            \Swoft::trigger(ServerEvent::TASK_PROCESS_START, $workerId, $server);
->>>>>>> 5ac05973
-
-            Sys::setProcessTitle(\sprintf('%s task process', $workerId));
-            \Swoft::trigger($newEvent);
+            Swoft::trigger($newEvent);
 
             // Worker process
         } else {
             $newEvent = clone $event;
             $newEvent->setName(ServerEvent::WORK_PROCESS_START);
 
-<<<<<<< HEAD
-            Sys::setProcessTitle(\sprintf('%s worker process', $workerId));
-            \Swoft::trigger($newEvent);
-        }
-=======
-        // Worker process
-        Sys::setProcessTitle(sprintf('%s worker process', $this->pidName));
-        \Swoft::trigger(ServerEvent::WORK_PROCESS_START, $workerId, $server);
->>>>>>> 5ac05973
+            Sys::setProcessTitle(sprintf('%s worker process', $this->pidName));
+            Swoft::trigger($newEvent);
+        }
     }
 
     /**
@@ -306,7 +280,7 @@
         // is task process
         $event->taskProcess = $workerId >= $server->setting['worker_num'];
 
-        \Swoft::trigger($event);
+        Swoft::trigger($event);
     }
 
     /**
@@ -332,7 +306,7 @@
             'workerPid' => $workerPid,
         ]);
 
-        \Swoft::trigger($event);
+        Swoft::trigger($event);
     }
 
     /**
@@ -345,7 +319,7 @@
      */
     public function onShutdown(CoServer $server): void
     {
-        \Swoft::trigger(new ServerRuntimeEvent(SwooleEvent::SHUTDOWN, $server));
+        Swoft::trigger(new ServerRuntimeEvent(SwooleEvent::SHUTDOWN, $server));
     }
 
     /**
@@ -360,16 +334,17 @@
             throw new ServerException('You must to new server before start swoole!');
         }
 
-        \Swoft::trigger(ServerEvent::BEFORE_SETTING);
+        Swoft::trigger(ServerEvent::BEFORE_SETTING);
 
         // Set settings
         $this->swooleServer->set($this->setting);
 
-        \Swoft::trigger(ServerEvent::BEFORE_BIND_EVENT);
+        Swoft::trigger(ServerEvent::BEFORE_BIND_EVENT);
 
         // Register events
         $defaultEvents = $this->defaultEvents();
-        $swooleEvents  = array_merge($defaultEvents, $this->on);
+        $swooleEvents  = \array_merge($defaultEvents, $this->on);
+
         foreach ($swooleEvents as $name => $listener) {
             // Default events
             if (isset($defaultEvents[$name])) {
@@ -390,7 +365,7 @@
             $this->swooleServer->on($name, [$listener, $listenerMethod]);
         }
 
-        \Swoft::trigger(ServerEvent::BEFORE_START);
+        Swoft::trigger(ServerEvent::BEFORE_START);
 
         $this->swooleServer->start();
     }
@@ -526,12 +501,8 @@
      */
     public function stop(): bool
     {
-<<<<<<< HEAD
-        if (($pid = $this->pidMap['managerPid']) < 1) {
-=======
         $pid = $this->getPid();
         if ($pid < 1) {
->>>>>>> 5ac05973
             return false;
         }
 
@@ -569,12 +540,8 @@
     }
 
     /**
-<<<<<<< HEAD
      * Print log message to terminal
-=======
-     * print log message to terminal
-     *
->>>>>>> 5ac05973
+     *
      * @param string $msg
      * @param array  $data
      * @param string $type
@@ -691,12 +658,15 @@
      *
      * @param CoServer $server
      */
-    public function setPidMap(CoServer $server): void
-    {
-        $this->pidMap = [
-            'master'  => $server->master_pid,
-            'manager' => $server->manager_pid,
-        ];
+    protected function setPidMap(CoServer $server): void
+    {
+        if ($server->master_pid > 0) {
+            $this->pidMap['masterPid'] = $server->master_pid;
+        }
+
+        if ($server->manager_pid > 0) {
+            $this->pidMap['managerPid'] = $server->manager_pid;
+        }
     }
 
     /**
