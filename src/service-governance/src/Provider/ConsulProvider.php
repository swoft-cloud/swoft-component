--- conflicted
+++ resolved
@@ -235,13 +235,8 @@
             ],
         ];
 
-<<<<<<< HEAD
         $url = \sprintf('%s:%d%s', $this->address, $this->port, self::REGISTER_PATH);
-        $this->putService($data, $url);
-=======
-        $url = sprintf('%s:%d%s', $this->address, $this->port, self::REGISTER_PATH);
         return $this->putService($data, $url);
->>>>>>> 94d01ddd
     }
 
     /**
@@ -283,20 +278,13 @@
         ];
 
         $httpClient = new Client();
-<<<<<<< HEAD
-        $result = $httpClient->put($url, $options)->getResult();
-
-        if(empty($result)){
+        $response = $httpClient->put($url, $options)->getResponse();
+
+        if ($response->getStatusCode() == 200) {
             \output()->writeln(
                 \sprintf('<success>RPC service register success by consul! tcp=%s:%d</success>', $this->registerAddress, $this->registerPort)
             );
-=======
-        $response = $httpClient->put($url, $options)->getResponse();
-
-        if ($response->getStatusCode() == 200) {
-            output()->writeln(sprintf('<success>RPC service register success by consul ! tcp=%s:%d</success>', $this->registerAddress, $this->registerPort));
             return true;
->>>>>>> 94d01ddd
         }
         return false;
     }
