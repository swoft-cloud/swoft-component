--- conflicted
+++ resolved
@@ -11,21 +11,13 @@
  * Class FileSessionHandler
  *
  * @Bean()
-<<<<<<< HEAD
  * Class  FileSessionHandler
  * @author    huangzhhui <huangzhwork@gmail.com>
-=======
- * @package Swoft\Session\Handler
->>>>>>> 2c17c3e7
  */
 class FileSessionHandler implements \SessionHandlerInterface, LifetimeInterface
 {
-<<<<<<< HEAD
-=======
-
     use LifetimeTrait;
 
->>>>>>> 2c17c3e7
     /**
      * @var string
      */
@@ -35,12 +27,7 @@
      * FileSessionHandler constructor.
      *
      * @param string $path
-<<<<<<< HEAD
-     * @param int $minutes
-     * @throws \InvalidArgumentException
-=======
      * @param int    $lifetime
->>>>>>> 2c17c3e7
      */
     public function __construct($path = null, $lifetime = 15 * 60)
     {
