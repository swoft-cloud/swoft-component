--- conflicted
+++ resolved
@@ -9,21 +9,13 @@
  * Class RedisSessionHandler
  *
  * @Bean()
-<<<<<<< HEAD
  * Class RedisSessionHandler
  * @author huangzhhui <huangzhwork@gmail.com>
-=======
- * @package Swoft\Session\Handler
->>>>>>> 2c17c3e7
  */
 class RedisSessionHandler implements \SessionHandlerInterface, LifetimeInterface
 {
-<<<<<<< HEAD
-=======
-
     use LifetimeTrait;
 
->>>>>>> 2c17c3e7
     /**
      * @var string
      */
@@ -96,11 +88,7 @@
      */
     public function write($sessionId, $data)
     {
-<<<<<<< HEAD
-        return $this->redis->set($this->key($sessionId), $this->serialize($data));
-=======
         return (bool)$this->redis->set($this->key($sessionId), $this->serialize($data), $this->getLifetime());
->>>>>>> 2c17c3e7
     }
 
     /**
