--- conflicted
+++ resolved
@@ -9,12 +9,7 @@
  * Class RedisSessionHandler
  *
  * @Bean()
-<<<<<<< HEAD
- * Class RedisSessionHandler
- * @author huangzhhui <huangzhwork@gmail.com>
-=======
  * @package Swoft\Session\Handler
->>>>>>> 94d01ddd
  */
 class RedisSessionHandler implements \SessionHandlerInterface, LifetimeInterface
 {
