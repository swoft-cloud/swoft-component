<?php

namespace Swoft\Session;

use Swoft\App;
use Swoft\Bean\Annotation\Bean;
use Swoft\Bean\Annotation\Scope;
use Swoft\Core\RequestContext;
use Swoft\Session\Handler\FileSessionHandler;
use Swoft\Session\Handler\LifetimeInterface;
use Swoft\Session\Handler\RedisSessionHandler;

/**
 * @Bean(scope=Scope::PROTOTYPE)
 */
class SessionManager
{
<<<<<<< HEAD
=======
    const SESSION_KEY = 'session';

>>>>>>> 9519bfaa
    /**
     * The session handlers
     *
     * @var array
     */
    protected $handlers = [
        'file' => FileSessionHandler::class,
        'redis' => RedisSessionHandler::class
    ];

    /**
     * @var array
     */
    protected $config = [];

    /**
     * Create a handler by config
     *
     * @return \SessionHandlerInterface
     * @throws \InvalidArgumentException
     */
    public function createHandlerByConfig(): \SessionHandlerInterface
    {
        if (!isset($this->getConfig()['driver'])) {
            throw new \InvalidArgumentException('Session driver required');
        }
        $handler = $this->getHandler($this->getConfig()['driver']);
        $handler instanceof LifetimeInterface && $handler->setLifetime($this->getConfig()['lifetime']);
        return $handler;
    }

    /**
     * Get a handler by name
     *
     * @param string $name
     * @return \SessionHandlerInterface
     * @throws \InvalidArgumentException
     */
    public function getHandler(string $name): \SessionHandlerInterface
    {
        $name = strtolower($name);
        $this->isValidate($name);
        return App::getBean($this->handlers[$name]);
    }

    /**
     * @param string $name
     * @throws \InvalidArgumentException
     */
    protected function isValidate(string $name)
    {
        if (!\array_key_exists($name, $this->handlers)) {
            throw new \InvalidArgumentException('Invalid session handler');
        }
    }

    /**
     * @return array
     */
    public function getConfig(): array
    {
        return $this->config;
    }

    /**
     * @param array $config
     * @return SessionManager
     */
    public function setConfig(array $config): self
    {
        $this->config = $config;
        return $this;
    }

    /**
     * @return SessionInterface
     * @throws \RuntimeException
     */
    public function getSession(): SessionInterface
    {
<<<<<<< HEAD
        if (!$this->session instanceof SessionInterface) {
            throw new \RuntimeException('Did you maybe forget to configure session middleware ?');
        }
        return $this->session;
=======
        return RequestContext::getContextDataByKey(self::SESSION_KEY);
>>>>>>> 9519bfaa
    }

    /**
     * @param SessionInterface $session
     * @return static
     */
    public function setSession($session): self
    {
        RequestContext::setContextDataByKey(self::SESSION_KEY, $session);
        return $this;
    }
}<|MERGE_RESOLUTION|>--- conflicted
+++ resolved
@@ -15,11 +15,8 @@
  */
 class SessionManager
 {
-<<<<<<< HEAD
-=======
     const SESSION_KEY = 'session';
 
->>>>>>> 9519bfaa
     /**
      * The session handlers
      *
@@ -100,14 +97,7 @@
      */
     public function getSession(): SessionInterface
     {
-<<<<<<< HEAD
-        if (!$this->session instanceof SessionInterface) {
-            throw new \RuntimeException('Did you maybe forget to configure session middleware ?');
-        }
-        return $this->session;
-=======
         return RequestContext::getContextDataByKey(self::SESSION_KEY);
->>>>>>> 9519bfaa
     }
 
     /**
