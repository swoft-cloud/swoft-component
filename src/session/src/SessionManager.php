<?php

namespace Swoft\Session;

use Swoft\App;
use Swoft\Bean\Annotation\Bean;
use Swoft\Bean\Annotation\Scope;
use Swoft\Session\Handler\FileSessionHandler;
use Swoft\Session\Handler\LifetimeInterface;
use Swoft\Session\Handler\RedisSessionHandler;

/**
 * @Bean(scope=Scope::PROTOTYPE)
 */
class SessionManager
{
    /**
     * The session handlers
     *
     * @var array
     */
    protected $handlers = [
        'file' => FileSessionHandler::class,
        'redis' => RedisSessionHandler::class
    ];

    /**
     * @var array
     */
    protected $config = [];

    /**
     * @var SessionInterface
     */
    protected $session;

    /**
     * Create a handler by config
     *
     * @return \SessionHandlerInterface
     * @throws \InvalidArgumentException
     */
    public function createHandlerByConfig(): \SessionHandlerInterface
    {
        if (!isset($this->getConfig()['driver'])) {
            throw new \InvalidArgumentException('Session driver required');
        }
<<<<<<< HEAD

        return $this->getHandler($this->config['driver']);
=======
        $handler = $this->getHandler($this->getConfig()['driver']);
        $handler instanceof LifetimeInterface && $handler->setLifetime($this->getConfig()['lifetime']);
        return $handler;
>>>>>>> 2c17c3e7
    }

    /**
     * Get a handler by name
     *
     * @param string $name
     * @return \SessionHandlerInterface
     * @throws \InvalidArgumentException
     */
    public function getHandler(string $name): \SessionHandlerInterface
    {
        $name = strtolower($name);
        $this->isValidate($name);
<<<<<<< HEAD
        $class = $this->handlers[$name];

        return App::getBean($class);
=======
        return App::getBean($this->handlers[$name]);
>>>>>>> 2c17c3e7
    }

    /**
     * @param string $name
     * @throws \InvalidArgumentException
     */
    protected function isValidate(string $name)
    {
        if (!\array_key_exists($name, $this->handlers)) {
            throw new \InvalidArgumentException('Invalid session handler');
        }
    }

    /**
     * @return array
     */
    public function getConfig(): array
    {
        return $this->config;
    }

    /**
     * @param array $config
     * @return SessionManager
     */
    public function setConfig(array $config): self
    {
        $this->config = $config;
        return $this;
    }

    /**
     * @return SessionInterface
     * @throws \RuntimeException
     */
    public function getSession(): SessionInterface
    {
        if (!$this->session instanceof SessionInterface) {
            throw new \RuntimeException('Did you maybe forget to configure session middleware ?');
        }
        return $this->session;
    }

    /**
     * @param SessionInterface $session
     * @return static
     */
    public function setSession($session): self
    {
        $this->session = $session;
        return $this;
    }

}<|MERGE_RESOLUTION|>--- conflicted
+++ resolved
@@ -45,14 +45,9 @@
         if (!isset($this->getConfig()['driver'])) {
             throw new \InvalidArgumentException('Session driver required');
         }
-<<<<<<< HEAD
-
-        return $this->getHandler($this->config['driver']);
-=======
         $handler = $this->getHandler($this->getConfig()['driver']);
         $handler instanceof LifetimeInterface && $handler->setLifetime($this->getConfig()['lifetime']);
         return $handler;
->>>>>>> 2c17c3e7
     }
 
     /**
@@ -66,13 +61,7 @@
     {
         $name = strtolower($name);
         $this->isValidate($name);
-<<<<<<< HEAD
-        $class = $this->handlers[$name];
-
-        return App::getBean($class);
-=======
         return App::getBean($this->handlers[$name]);
->>>>>>> 2c17c3e7
     }
 
     /**
