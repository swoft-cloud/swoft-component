<?php

namespace Swoft\Task\Bean\Annotation;

/**
 * Scheduled annotation
 *
 * @Annotation
 * @Target({"METHOD"})
 */
class Scheduled
{
    /**
     * @var string
     */
    private $cron;

    /**
     * @var string
     */
<<<<<<< HEAD
    private $description;
=======
    private $description = '';
>>>>>>> 898c405c

    /**
     * Bean constructor.
     *
     * @param array $values
     */
    public function __construct(array $values)
    {
        if (isset($values['value'])) {
            $this->cron = $values['value'];
        }

        if (isset($values['cron'])) {
            $this->cron = $values['cron'];
        }

        if (isset($values['description'])) {
            $this->description = $values['description'];
        }
    }

    /**
     * @return string
     */
    public function getCron(): string
    {
        return $this->cron;
    }

    /**
     * @return string
     */
    public function getDescription(): string
    {
        return $this->description;
    }
}<|MERGE_RESOLUTION|>--- conflicted
+++ resolved
@@ -18,11 +18,7 @@
     /**
      * @var string
      */
-<<<<<<< HEAD
-    private $description;
-=======
     private $description = '';
->>>>>>> 898c405c
 
     /**
      * Bean constructor.
