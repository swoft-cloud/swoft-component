--- conflicted
+++ resolved
@@ -33,12 +33,8 @@
             $tasks = $cron->getExecTasks();
             if (!empty($tasks)) {
                 foreach ($tasks as $task) {
-<<<<<<< HEAD
-                    // Diliver task
                     $cron->startTask($task['key']);
-=======
                     // Deliver task
->>>>>>> 55c79037
                     Task::deliverByProcess($task['taskClass'], $task['taskMethod']);
                     $cron->finishTask($task['key']);
                 }
