--- conflicted
+++ resolved
@@ -26,9 +26,6 @@
      */
     public function run(string $data)
     {
-<<<<<<< HEAD
-        $map = TaskHelper::unpack($data);
-=======
         $data = TaskHelper::unpack($data);
 
         $name = $data['name'];
@@ -37,14 +34,7 @@
         $params = $data['params'];
         $logid = $data['logid'] ?? uniqid('', true);
         $spanid = $data['spanid'] ?? 0;
->>>>>>> 94d01ddd
 
-        $name   = $map['name'];
-        $type   = $map['type'];
-        $method = $map['method'];
-        $params = $map['params'];
-        $logId  = $map['logid'] ?? uniqid('', true);
-        $spanId = $map['spanid'] ?? 0;
 
         $collector = TaskCollector::getCollector();
         if (! isset($collector['task'][$name])) {
@@ -55,13 +45,9 @@
         $task = bean($name);
 
         if ($coroutine) {
-            $result = $this->runCoTask($task, $method, $params, $logId, $spanId, $name, $type);
+            $result = $this->runCoTask($task, $method, $params, $logid, $spanid, $name, $type);
         } else {
-<<<<<<< HEAD
-            $result = $this->runSyncTask($task, $method, $params, $logId, $spanId, $name, $type);
-=======
             $result = $this->runAsyncTask($task, $method, $params, $logid, $spanid, $name, $type);
->>>>>>> 94d01ddd
         }
 
         return $result;
@@ -69,20 +55,6 @@
 
     /**
      * @param object $task
-<<<<<<< HEAD
-     * @param string $method
-     * @param array  $params
-     * @param string $logId
-     * @param int    $spanId
-     * @param string $name
-     * @param string $type
-     *
-     * @return mixed
-     */
-    private function runSyncTask($task, string $method, array $params, string $logId, int $spanId, string $name, string $type)
-    {
-        $this->beforeTask($logId, $spanId, $name, $method, $type, \get_parent_class($task));
-=======
      * @return mixed
      */
     private function runAsyncTask(
@@ -96,7 +68,6 @@
     ) {
         $taskParentClass = get_parent_class($task);
         $this->beforeTask($logid, $spanid, $name, $method, $type, $taskParentClass);
->>>>>>> 94d01ddd
         $result = PhpHelper::call([$task, $method], $params);
         $this->afterTask($logid, $spanid, $name, $method, $type, $taskParentClass);
 
@@ -105,21 +76,6 @@
 
     /**
      * @param object $task
-<<<<<<< HEAD
-     * @param string $method
-     * @param array  $params
-     * @param string $logId
-     * @param int    $spanId
-     * @param string $name
-     * @param string $type
-     *
-     * @return bool
-     */
-    private function runCoTask($task, string $method, array $params, string $logId, int $spanId, string $name, string $type): bool
-    {
-        return Coroutine::create(function () use ($task, $method, $params, $logId, $spanId, $name, $type) {
-            $this->beforeTask($logId, $spanId, $name, $method, $type, \get_parent_class($task));
-=======
      */
     private function runCoTask(
         $task,
@@ -133,26 +89,12 @@
         return Coroutine::create(function () use ($task, $method, $params, $logid, $spanid, $name, $type) {
             $taskParentClass = get_parent_class($task);
             $this->beforeTask($logid, $spanid, $name, $method, $type, $taskParentClass);
->>>>>>> 94d01ddd
             PhpHelper::call([$task, $method], $params);
             $this->afterTask($logid, $spanid, $name, $method, $type, $taskParentClass);
         });
     }
 
     /**
-<<<<<<< HEAD
-     * @param string $logId
-     * @param int $spanId
-     * @param string $name
-     * @param string $method
-     * @param string $type
-     * @param string $taskClass
-     * @throws \InvalidArgumentException
-     */
-    private function beforeTask(string $logId, int $spanId, string $name, string $method, string $type, string $taskClass)
-    {
-        $event = new BeforeTaskEvent(TaskEvent::BEFORE_TASK, $logId, $spanId, $name, $method, $type, $taskClass);
-=======
      * Trigger before_task event.
      */
     private function beforeTask(
@@ -164,17 +106,11 @@
         string $taskClass
     ) {
         $event = new BeforeTaskEvent(TaskEvent::BEFORE_TASK, $logid, $spanid, $name, $method, $type, $taskClass);
->>>>>>> 94d01ddd
         App::trigger($event);
     }
 
     /**
-<<<<<<< HEAD
-     * @param string $type
-     * @throws \InvalidArgumentException
-=======
      * Trigger resource_release and after_task events.
->>>>>>> 94d01ddd
      */
     private function afterTask(
         string $logid,
