<?php declare(strict_types=1);

namespace Swoft\WebSocket\Server\Listener;

use Swoft\Event\Annotation\Mapping\Listener;
use Swoft\Event\EventHandlerInterface;
use Swoft\Event\EventInterface;
use Swoft\SwoftEvent;
use Swoft\WebSocket\Server\Annotation\Parser\WsModuleParser;
use Swoft\WebSocket\Server\Router\Router;

/**
 * Class AppInitAfterListener
 * @since 2.0
 *
 * @Listener(SwoftEvent::APP_INIT_AFTER)
 */
class AppInitAfterListener implements EventHandlerInterface
{
    /**
     * @param EventInterface $event
     * @throws \ReflectionException
     * @throws \Swoft\Bean\Exception\ContainerException
     */
    public function handle(EventInterface $event): void
    {
        // - register WS routes

        /** @var Router $router */
        $router = \bean('wsRouter');

        WsModuleParser::registerTo($router);
<<<<<<< HEAD
        
//        \Swoft::trigger($event, $target, $params);
=======
>>>>>>> 6f10a399
    }
}<|MERGE_RESOLUTION|>--- conflicted
+++ resolved
@@ -30,10 +30,5 @@
         $router = \bean('wsRouter');
 
         WsModuleParser::registerTo($router);
-<<<<<<< HEAD
-        
-//        \Swoft::trigger($event, $target, $params);
-=======
->>>>>>> 6f10a399
     }
 }